--- conflicted
+++ resolved
@@ -185,35 +185,7 @@
     return exp_folder
 
 
-<<<<<<< HEAD
-def is_valid_dset(dset):
-    """
-    Asserts if dset adheres to quantify Dataset specification.
-
-    Parameters
-    ----------
-    dset : :class:`xarray.Dataset`
-        the dataset
-    Returns
-    -------
-    bool
-        if valid
-    Raises
-    ------
-    TypeError
-        the dataset is not of type :class:`xarray.Dataset`
-    """
-    if not isinstance(dset, xr.Dataset):
-        raise TypeError
-    assert TUID.is_valid(dset.attrs['tuid'])
-
-    return True
-
-
-def initialize_dataset(settable_pars, setpoints, gettable_pars):
-=======
 def initialize_dataset(setable_pars, setpoints, getable_pars):
->>>>>>> 3af90eec
     """
     Initialize an empty dataset based on settable_pars, setpoints and gettable_pars
 
