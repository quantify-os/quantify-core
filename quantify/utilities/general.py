<<<<<<< HEAD
import importlib
import copy
import xxhash
import numpy as np
=======
import json
import pathlib
>>>>>>> dd09896e
from collections.abc import MutableMapping


def delete_keys_from_dict(dictionary: dict, keys: set):
    """
    Delete keys from dictionary recursively.

    Args:
        dictionary (dict)
        keys (set)  a set of keys to strip from the dictionary.

    Return:
        dict: a new dictionary that does not included the blacklisted keys.

    function based on "https://stackoverflow.com/questions/3405715/"
    """
    keys_set = set(keys)  # optimization for the "if key in keys" lookup.

    modified_dict = {}
    for key, value in dictionary.items():
        if key not in keys_set:
            if isinstance(value, MutableMapping):
                modified_dict[key] = delete_keys_from_dict(value, keys_set)
            else:
                modified_dict[key] = value
    return modified_dict


<<<<<<< HEAD
def make_hash(o):
    """
    Makes a hash from a dictionary, list, tuple or set to any level, that contains
    only other hashable types (including any lists, tuples, sets, and
    dictionaries).

    from: https://stackoverflow.com/questions/5884066/hashing-a-dictionary
    """

    h = xxhash.xxh64()
    if isinstance(o, (set, tuple, list)):

        return tuple([make_hash(e) for e in o])

    elif isinstance(o, np.ndarray):
        # numpy arrays behave funny for hashing
        h.update(o)
        val = h.intdigest()
        h.reset()
        return val

    elif not isinstance(o, dict):
        return hash(o)

    new_o = copy.deepcopy(o)
    for k, v in new_o.items():
        new_o[k] = make_hash(v)

    return hash(tuple(frozenset(sorted(new_o.items()))))


def import_func_from_string(function_string):
    """
    Based on https://stackoverflow.com/questions/3061/calling-a-function-of-a-module-by-using-its-name-a-string
    """
    mod_name, func_name = function_string.rsplit('.', 1)
    mod = importlib.import_module(mod_name)
    func = getattr(mod, func_name)
    return func
=======
def load_json_schema(relative_to, filename):
    """
    Load a JSON schema from file. Expects a 'schemas' directory in the same directory as `relative_to`.

    .. tip:: Typical usage of the form `schema = load_json_schema(__file__, 'definition.json')`

    Args:
        relative_to (str): the file to begin searching from
        filename (str): the JSON file to load

    Returns:
        dict: the schema
    """
    path = pathlib.Path(relative_to).resolve().parent.joinpath('schemas', filename)
    with path.open(mode='r') as f:
        return json.load(f)
>>>>>>> dd09896e
<|MERGE_RESOLUTION|>--- conflicted
+++ resolved
@@ -1,12 +1,9 @@
-<<<<<<< HEAD
 import importlib
 import copy
 import xxhash
 import numpy as np
-=======
 import json
 import pathlib
->>>>>>> dd09896e
 from collections.abc import MutableMapping
 
 
@@ -35,7 +32,6 @@
     return modified_dict
 
 
-<<<<<<< HEAD
 def make_hash(o):
     """
     Makes a hash from a dictionary, list, tuple or set to any level, that contains
@@ -75,7 +71,8 @@
     mod = importlib.import_module(mod_name)
     func = getattr(mod, func_name)
     return func
-=======
+
+
 def load_json_schema(relative_to, filename):
     """
     Load a JSON schema from file. Expects a 'schemas' directory in the same directory as `relative_to`.
@@ -91,5 +88,4 @@
     """
     path = pathlib.Path(relative_to).resolve().parent.joinpath('schemas', filename)
     with path.open(mode='r') as f:
-        return json.load(f)
->>>>>>> dd09896e
+        return json.load(f)