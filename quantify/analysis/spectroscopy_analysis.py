# Repository: https://gitlab.com/quantify-os/quantify-core
# Licensed according to the LICENCE file on the master branch
"""Module containing spectroscopy analysis."""
import numpy as np
import matplotlib.pyplot as plt
from quantify.analysis import base_analysis as ba
from quantify.analysis import fitting_models as fm
from quantify.visualization import mpl_plotting as qpl
from quantify.visualization.SI_utilities import format_value_string


class ResonatorSpectroscopyAnalysis(ba.BaseAnalysis):
    """
    Analysis for a spectroscopy experiment of a hanger resonator.
    """

    def process_data(self):
        """
        Verifies that the data is measured as magnitude and phase and casts it to
        a dataset of complex valued transmission :math:`S_{21}`.
        """

        # y0 = amplitude, no check for the amplitude unit as the name/label is
        # often different.
        # y1 = phase in deg, this unit should always be correct
        assert self.dataset_raw["y1"].attrs["units"] == "deg"

        S21 = self.dataset_raw["y0"] * np.cos(
            np.deg2rad(self.dataset_raw["y1"])
        ) + 1j * self.dataset_raw["y0"] * np.sin(np.deg2rad(self.dataset_raw["y1"]))
        self.dataset["S21"] = S21
        self.dataset["S21"].attrs["name"] = "S21"
        self.dataset["S21"].attrs["units"] = self.dataset_raw["y0"].attrs["units"]
        self.dataset["S21"].attrs["long_name"] = "Transmission, $S_{21}$"

        self.dataset["x0"] = self.dataset_raw["x0"]
        self.dataset = self.dataset.set_coords("x0")
        # replace the default dim_0 with x0
        self.dataset = self.dataset.swap_dims({"dim_0": "x0"})

    def run_fitting(self):
        """
        Fits a :class:`~quantify.analysis.fitting_models.ResonatorModel` to the data.
        """

        mod = fm.ResonatorModel()

        S21 = np.array(self.dataset["S21"])
        freq = np.array(self.dataset["x0"])
        guess = mod.guess(S21, f=freq)
        fit_res = mod.fit(S21, params=guess, f=freq)
        fit_warning = ba.check_lmfit(fit_res)

        self.fit_res.update({"hanger_func_complex_SI": fit_res})

        fpars = fit_res.params

        for parameter in ["Qi", "Qe", "Ql", "Qc", "fr"]:
            self.quantities_of_interest[parameter] = ba.lmfit_par_to_ufloat(
                fpars[parameter]
            )

        if fit_warning is None:
            self.quantities_of_interest["fit_success"] = True
            text_msg = "Summary\n"
            text_msg += format_value_string(
                r"$Q_I$", fit_res.params["Qi"], unit="SI_PREFIX_ONLY", end_char="\n"
            )
            text_msg += format_value_string(
                r"$Q_C$", fit_res.params["Qc"], unit="SI_PREFIX_ONLY", end_char="\n"
            )
            text_msg += format_value_string(
                r"$f_{res}$", fit_res.params["fr"], unit="Hz"
            )
        else:
            text_msg = fit_warning
            self.quantities_of_interest["fit_success"] = False

        self.quantities_of_interest["fit_msg"] = text_msg

    def create_figures(self):
        """
        Plots the measured and fitted transmission :math:`S_{21}` as the I and Q
<<<<<<< HEAD
        component vs frequency, the magnitude and phase vs frequency,
        and on the complex I,Q plane.
=======
        compoent vs frequency, the magnitude and phase vs frequency, and on the
        complex I,Q plane.
>>>>>>> 3bac8dd9
        """
        self.create_fig_s21_real_imag()
        self.create_fig_s21_magn_phase()
        self.create_fig_s21_complex()

    def create_fig_s21_real_imag(self):

        fig_id = "S21-RealImag"
        fig, axs = plt.subplots(2, 1, sharex=True)
        self.figs_mpl[fig_id] = fig
        self.axs_mpl[fig_id + "_Re"] = axs[0]
        self.axs_mpl[fig_id + "_Im"] = axs[1]

        # Add a textbox with the fit_message
        qpl.plot_textbox(axs[0], ba.wrap_text(self.quantities_of_interest["fit_msg"]))

        self.dataset.S21.real.plot(ax=axs[0], marker=".")
        self.dataset.S21.imag.plot(ax=axs[1], marker=".")

        qpl.plot_fit(
            ax=axs[0],
            fit_res=self.fit_res["hanger_func_complex_SI"],
            plot_init=True,
            range_casting="real",
        )

        qpl.plot_fit(
            ax=axs[1],
            fit_res=self.fit_res["hanger_func_complex_SI"],
            plot_init=True,
            range_casting="imag",
        )

        qpl.set_ylabel(axs[0], r"Re$(S_{21})$", self.dataset["S21"].units)
        qpl.set_ylabel(axs[1], r"Im$(S_{21})$", self.dataset["S21"].units)
        axs[0].set_xlabel("")
        qpl.set_xlabel(axs[1], self.dataset["x0"].long_name, self.dataset["x0"].units)

        fig.suptitle(
            f"S21 {self.dataset_raw.attrs['name']}\n"
            f"tuid: {self.dataset_raw.attrs['tuid']}"
        )

    def create_fig_s21_magn_phase(self):

        fig_id = "S21-MagnPhase"
        fig, axs = plt.subplots(2, 1, sharex=True)
        self.figs_mpl[fig_id] = fig
        self.axs_mpl[fig_id + "_Magn"] = axs[0]
        self.axs_mpl[fig_id + "_Phase"] = axs[1]

<<<<<<< HEAD
        # Add a text box with the fit_message
        qpl.plot_textbox(axs[0], self.quantities_of_interest["fit_msg"])
=======
        # Add a textbox with the fit_message
        qpl.plot_textbox(axs[0], ba.wrap_text(self.quantities_of_interest["fit_msg"]))
>>>>>>> 3bac8dd9

        axs[0].plot(self.dataset["x0"], np.abs(self.dataset.S21), marker=".")
        axs[1].plot(
            self.dataset["x0"], np.angle(self.dataset.S21, deg=True), marker="."
        )

        qpl.plot_fit(
            ax=axs[0],
            fit_res=self.fit_res["hanger_func_complex_SI"],
            plot_init=True,
            range_casting="abs",
        )

        qpl.plot_fit(
            ax=axs[1],
            fit_res=self.fit_res["hanger_func_complex_SI"],
            plot_init=True,
            range_casting="angle",
        )

        qpl.set_ylabel(axs[0], r"$|S_{21}|$", self.dataset["S21"].units)
        qpl.set_ylabel(axs[1], r"$\angle S_{21}$", "deg")
        axs[0].set_xlabel("")
        qpl.set_xlabel(axs[1], self.dataset["x0"].long_name, self.dataset["x0"].units)

        fig.suptitle(
            f"S21 {self.dataset_raw.attrs['name']}\n"
            f"tuid: {self.dataset_raw.attrs['tuid']}"
        )

    def create_fig_s21_complex(self):

        fig_id = "S21-complex"
        fig, ax = plt.subplots()
        self.figs_mpl[fig_id] = fig
        self.axs_mpl[fig_id] = ax

<<<<<<< HEAD
        # Add a text box with the fit_message
        qpl.plot_textbox(ax, self.quantities_of_interest["fit_msg"])
=======
        # Add a textbox with the fit_message
        qpl.plot_textbox(ax, ba.wrap_text(self.quantities_of_interest["fit_msg"]))
>>>>>>> 3bac8dd9

        ax.plot(self.dataset.S21.real, self.dataset.S21.imag, marker=".")

        qpl.plot_fit_complex_plane(
            ax=ax,
            fit_res=self.fit_res["hanger_func_complex_SI"],
            plot_init=True,
        )

        qpl.set_xlabel(ax, r"Re$(S_{21})$", self.dataset["S21"].units)
        qpl.set_ylabel(ax, r"Im$(S_{21})$", self.dataset["S21"].units)

        fig.suptitle(
            f"S21 {self.dataset_raw.attrs['name']}\n"
            f"tuid: {self.dataset_raw.attrs['tuid']}"
        )<|MERGE_RESOLUTION|>--- conflicted
+++ resolved
@@ -81,13 +81,8 @@
     def create_figures(self):
         """
         Plots the measured and fitted transmission :math:`S_{21}` as the I and Q
-<<<<<<< HEAD
         component vs frequency, the magnitude and phase vs frequency,
         and on the complex I,Q plane.
-=======
-        compoent vs frequency, the magnitude and phase vs frequency, and on the
-        complex I,Q plane.
->>>>>>> 3bac8dd9
         """
         self.create_fig_s21_real_imag()
         self.create_fig_s21_magn_phase()
@@ -139,13 +134,8 @@
         self.axs_mpl[fig_id + "_Magn"] = axs[0]
         self.axs_mpl[fig_id + "_Phase"] = axs[1]
 
-<<<<<<< HEAD
-        # Add a text box with the fit_message
-        qpl.plot_textbox(axs[0], self.quantities_of_interest["fit_msg"])
-=======
         # Add a textbox with the fit_message
         qpl.plot_textbox(axs[0], ba.wrap_text(self.quantities_of_interest["fit_msg"]))
->>>>>>> 3bac8dd9
 
         axs[0].plot(self.dataset["x0"], np.abs(self.dataset.S21), marker=".")
         axs[1].plot(
@@ -183,13 +173,8 @@
         self.figs_mpl[fig_id] = fig
         self.axs_mpl[fig_id] = ax
 
-<<<<<<< HEAD
-        # Add a text box with the fit_message
-        qpl.plot_textbox(ax, self.quantities_of_interest["fit_msg"])
-=======
         # Add a textbox with the fit_message
         qpl.plot_textbox(ax, ba.wrap_text(self.quantities_of_interest["fit_msg"]))
->>>>>>> 3bac8dd9
 
         ax.plot(self.dataset.S21.real, self.dataset.S21.imag, marker=".")
 
