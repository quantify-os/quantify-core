--- conflicted
+++ resolved
@@ -395,24 +395,6 @@
         post fitting analysis.
         """
 
-<<<<<<< HEAD
-    def save_quantities_of_interest(self):
-        """
-        Saves the :code:`.quantities_of_interest` as a JSON file in the analysis
-        directory.
-
-        The file is written using :func:`json.dump` with the
-        :class:`qcodes.utils.helpers.NumpyJSONEncoder` custom encoder.
-        """
-        self._add_fit_res_to_qoi()
-
-        with open(
-            os.path.join(self.analysis_dir, "quantities_of_interest.json"), "w"
-        ) as file:
-            json.dump(self.quantities_of_interest, file, cls=NumpyJSONEncoder, indent=4)
-
-=======
->>>>>>> ee1215ab
     def create_figures(self):
         """
         To be implemented by subclasses that generate figures.
@@ -448,6 +430,13 @@
             write_dataset(Path(self.analysis_dir) / PROCESSED_DATASET_NAME, dataset)
 
     def save_quantities_of_interest(self):
+        """
+        Saves the :code:`.quantities_of_interest` as a JSON file in the analysis
+        directory.
+
+        The file is written using :func:`json.dump` with the
+        :class:`qcodes.utils.helpers.NumpyJSONEncoder` custom encoder.
+        """
         self._add_fit_res_to_qoi()
 
         with open(
