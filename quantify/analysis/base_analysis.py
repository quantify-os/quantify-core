# -----------------------------------------------------------------------------
# Description:    Module containing base analysis.
# Repository:     https://gitlab.com/quantify-os/quantify-core
# Copyright (C) Qblox BV & Orange Quantum Systems Holding BV (2020-2021)
# -----------------------------------------------------------------------------
"""Analysis abstract base class and several basic analyses."""
from __future__ import annotations
import os
import json
from abc import ABC
from collections import OrderedDict
from copy import deepcopy
from typing import List
from enum import Enum
from pathlib import Path
import logging

from IPython.display import display
import numpy as np
import xarray as xr
import lmfit
import matplotlib
import matplotlib.pyplot as plt
from matplotlib.collections import QuadMesh
from qcodes.utils.helpers import NumpyJSONEncoder

from quantify.visualization.SI_utilities import adjust_axeslabels_SI, set_cbarlabel
from quantify.data.handling import (
    load_dataset,
    get_latest_tuid,
    get_datadir,
    write_dataset,
    locate_experiment_container,
    to_gridded_dataset,
)
from .types import AnalysisSettings

# global configurations at the level of the analysis module
settings = AnalysisSettings(
    {
        "mpl_dpi": 450,  # define resolution of some matplotlib output formats
        "mpl_fig_formats": [
            "png",
            "svg",
        ],  # svg is superior but at least OneNote does not support it
        "mpl_exclude_fig_titles": False,
        "mpl_transparent_background": False,
    }
)
"""
For convenience the analysis framework provides a set of global settings.

For available settings see :class:`~BaseAnalysis`.
These can be overwritten for each instance of an analysis.

.. admonition:: Example

    .. jupyter-execute::

        from quantify.analysis import base_analysis as ba
        ba.settings["mpl_dpi"] = 300  # set resolution of matplotlib figures
"""


class AnalysisSteps(Enum):
    """
    An enumerate of the steps executed by the :class:`~BaseAnalysis` (and its subclasses).

    The involved steps are specified below.

    .. jupyter-execute::
        :hide-code:

        from quantify.analysis import base_analysis as ba
        print(ba.analysis_steps_to_str(ba.AnalysisSteps))

    .. include:: ./docstring_examples/quantify.analysis.base_analysis.AnalysisSteps.rst.txt

    .. tip::

        A custom analysis flow (e.g. inserting new steps) can be created be implementing
        an object similar to this one and overloading the :obj:`~BaseAnalysis.analysis_steps`.
    """

    # Variables must start with a letter but we want them have sorted names
    # for auto-complete
    S00_EXTRACT_DATA = "extract_data"
    S01_PROCESS_DATA = "process_data"
    S02_PREPARE_FITTING = "prepare_fitting"
    S03_RUN_FITTING = "run_fitting"
    S04_ANALYZE_FIT_RESULTS = "analyze_fit_results"
    S05_CREATE_FIGURES = "create_figures"
    S06_ADJUST_FIGURES = "adjust_figures"
    S07_SAVE_FIGURES = "save_figures"
    S08_SAVE_QUANTITIES_OF_INTEREST = "save_quantities_of_interest"
    # blocked by #161
    # S09_SAVE_PROCESSED_DATASET = "save_processed_dataset"


class BaseAnalysis(ABC):
    """A template for analysis classes."""

    # pylint: disable=too-many-instance-attributes
    # pylint: disable=too-many-public-methods

    def __init__(
        self,
        label: str = "",
        tuid: str = None,
        interrupt_before: AnalysisSteps = None,
        settings_overwrite: dict = None,
    ):
        """
        Initializes the variables used in the analysis and to which data is stored.


        Parameters
        ----------
        label:
            Will look for a dataset that contains "label" in the name.
        tuid:
            If specified, will look for the dataset with the matching tuid.
        interrupt_before:
            Stops `run_analysis` before executing the specified step.
        settings_overwrite:
            A dictionary containing overrides for the global
            `base_analysis.settings` for this specific instance.
            See table below for available settings.


        .. jsonschema:: schemas/AnalysisSettings.json#/configurations
        """
        self.logger = logging.getLogger(self.name)

        self.label = label
        self.tuid = tuid
        self.interrupt_before = interrupt_before

        # Allows individual setting per analysis instance
        # with defaults from global settings
        self.settings_overwrite = deepcopy(settings)
        self.settings_overwrite.update(settings_overwrite or dict())

        # This will be overwritten
        self.dataset = None
        # Used to save a reference of the raw dataset
        self.dataset_raw = None
        # To be populated by a subclass
        self.figs_mpl = OrderedDict()
        self.axs_mpl = OrderedDict()
        self.quantities_of_interest = OrderedDict()
        self.fit_res = OrderedDict()

        self.run_analysis()

    @property
    def name(self):
        """The name of the analysis, used in data saving."""
        # used to store data and figures resulting from the analysis. Can be overwritten
        return self.__class__.__name__

    @property
    def analysis_dir(self):
        """
        Analysis dir based on the tuid. Will create a directory if it does not exist yet.
        """
        if self.tuid is None:
            raise ValueError("Unknown TUID, cannot determine the analysis directory.")
        # This is a property as it depends
        exp_folder = Path(locate_experiment_container(self.tuid, get_datadir()))
        analysis_dir = exp_folder / f"analysis_{self.name}"
        if not os.path.isdir(analysis_dir):
            os.makedirs(analysis_dir)

        return analysis_dir

    def run_analysis(self):
        """
        This function is at the core of all analysis and defines the flow of methods to call.

        This function is typically called at the end of __init__.
        """
        flow_methods = _get_modified_flow(
            flow_functions=self.get_flow(),
            step_stop=self.interrupt_before,
            step_stop_inclusive=False,
        )

        self.logger.info(f"Executing run_analysis of {self.name}")
        for i, method in enumerate(flow_methods):
            self.logger.info(f"execution step {i}: {method}")
            try:
                method()
            except Exception as e:
                raise RuntimeError(
                    "An exception occurred while executing "
                    f"{method}.\n\n"  # point to the culprit
                    "Use `interrupt_before='<analysis step>'` to run a partial analysis. "
                    "Method names:\n"
                    f"{analysis_steps_to_str(analysis_steps=self.analysis_steps, class_name=self.__class__.__name__)}"
                ) from e  # and raise the original exception

    def continue_analysis_from(self, step: AnalysisSteps):
        """
        Runs the analysis starting from specified method.

        The methods are called in the same order as in :meth:`~run_analysis`.
        Useful when the analysis interrupted at some stage with `interrupt_before`.
        """
        flow_methods = _get_modified_flow(
            flow_functions=self.get_flow(),
            step_start=step,
            step_start_inclusive=True,  # self.step will be executed
        )

        for method in flow_methods:
            method()

    def continue_analysis_after(self, step: AnalysisSteps):
        """
        Runs the analysis starting from specified method.

        The methods are called in the same order as in :meth:`~run_analysis`.
        Useful when the analysis interrupted at some stage with `interrupt_before`.
        """
        flow_methods = _get_modified_flow(
            flow_functions=self.get_flow(),
            step_start=step,
            step_start_inclusive=False,  # self.step will not be executed
        )

        for method in flow_methods:
            method()

    @property
    def analysis_steps(self) -> AnalysisSteps:
        """
        Returns an Enum subclass that defines the steps of the analysis.

        Can be overloaded in a subclass in order to define a custom analysis flow.
        """
        return AnalysisSteps

    def get_flow(self) -> tuple:
        """
        Returns a tuple with the ordered methods to be called by run analysis.
        """
        return tuple(getattr(self, elm.value) for elm in self.analysis_steps)

    def extract_data(self):
        """
        Populates `self.dataset_raw` with data from the experiment matching the tuid/label.

        This method should be overwritten if an analysis does not relate to a single
        datafile.
        """

        # if no TUID is specified use the label to search for the latest file with a match.
        if self.tuid is None:
            self.tuid = get_latest_tuid(contains=self.label)

        # Keep a reference to the original dataset.
        self.dataset_raw = load_dataset(tuid=self.tuid)
        # Initialize an empty dataset for the processed data.
        self.dataset = xr.Dataset()

    def process_data(self):
        """
        This method can be used to process, e.g., reshape, filter etc. the data
        before starting the analysis. By default this method is empty (pass).
        """

    def prepare_fitting(self):
        pass

    def run_fitting(self):
        pass

    def _add_fit_res_to_qoi(self):
        if len(self.fit_res) > 0:
            self.quantities_of_interest["fit_res"] = OrderedDict()
            for fr_name, fit_result in self.fit_res.items():
                res = flatten_lmfit_modelresult(fit_result)
                self.quantities_of_interest["fit_res"][fr_name] = res

    def analyze_fit_results(self):
        pass

    def save_quantities_of_interest(self):
        self._add_fit_res_to_qoi()

        with open(
            os.path.join(self.analysis_dir, "quantities_of_interest.json"), "w"
        ) as file:
            json.dump(self.quantities_of_interest, file, cls=NumpyJSONEncoder, indent=4)

    def create_figures(self):
        pass

    def adjust_figures(self):
        """
        Perform global adjustments after creating the figures but
        before saving them
        """
        for fig in self.figs_mpl.values():
            if self.settings_overwrite["mpl_exclude_fig_titles"]:
                # Remove the experiment name and tuid from figures
                fig.suptitle(r"")
            if self.settings_overwrite["mpl_transparent_background"]:
                # Set transparent background on figures
                fig.patch.set_alpha(0)

    def save_processed_dataset(self):
        """
        Saves a copy of the (processed) self.dataset in the analysis folder of the experiment.
        """

        # if statement exist to be compatible with child classes that do not load data
        # onto the self.dataset object.
        if self.dataset is not None:
            dataset = self.dataset
            write_dataset(Path(self.analysis_dir) / "processed_dataset.hdf5", dataset)

    def save_figures(self):
        """
        Saves figures to disk. By default saves matplotlib figures.

        Can be overloaded to make use of other plotting packages.
        """
        self.save_figures_mpl()

    def save_figures_mpl(self, close_figs: bool = True):
        """
        Saves all the matplotlib figures in the :code:`figs_mpl` dict

        Parameters
        ----------
        close_figs
            If True, closes `matplotlib` figures after saving
        """
        dpi = self.settings_overwrite["mpl_dpi"]
        formats = self.settings_overwrite["mpl_fig_formats"]

        if len(self.figs_mpl) != 0:
            mpl_figdir = Path(self.analysis_dir) / "figs_mpl"
            if not os.path.isdir(mpl_figdir):
                os.makedirs(mpl_figdir)

            for figname, fig in self.figs_mpl.items():
                filename = os.path.join(mpl_figdir, f"{figname}")
                for form in formats:
                    fig.savefig(f"{filename}.{form}", bbox_inches="tight", dpi=dpi)
                if close_figs:
                    plt.close(fig)

    def display_figs_mpl(self):
        """
        Displays figures in self.figs_mpl in all frontends.
        """
        for fig in self.figs_mpl.values():
            display(fig)

    def adjust_ylim(
        self,
        ymin: float = None,
        ymax: float = None,
        ax_ids: List[str] = None,
    ) -> None:
        """
        Adjust the ylim of matplotlib figures generated by analysis object.

        Parameters
        ----------
        ymin
            The bottom ylim in data coordinates. Passing None leaves the limit unchanged.
        ymax
            The top ylim in data coordinates. Passing None leaves the limit unchanged.
        ax_ids
            A list of ax_ids specifying what axes to adjust. Passing None results in
            all axes of an analysis object being adjusted.
        """
        axs = self.axs_mpl
        if ax_ids is None:
            ax_ids = axs.keys()

        for ax_id, ax in axs.items():
            if ax_id in ax_ids:
                ax.set_ylim(ymin, ymax)

    def adjust_xlim(
        self,
        xmin: float = None,
        xmax: float = None,
        ax_ids: List[str] = None,
    ) -> None:
        """
        Adjust the xlim of matplotlib figures generated by analysis object.

        Parameters
        ----------
        xmin
            The bottom xlim in data coordinates. Passing None leaves the limit unchanged.
        xmax
            The top xlim in data coordinates. Passing None leaves the limit unchanged.
        ax_ids
            A list of ax_ids specifying what axes to adjust. Passing None results in
            all axes of an analysis object being adjusted.
        """
        axs = self.axs_mpl
        if ax_ids is None:
            ax_ids = axs.keys()

        for ax_id, ax in axs.items():
            if ax_id in ax_ids:
                ax.set_xlim(xmin, xmax)

    def adjust_clim(
        self,
        vmin: float,
        vmax: float,
        ax_ids: List[str] = None,
    ) -> None:
        """
        Adjust the clim of matplotlib figures generated by analysis object.

        Parameters
        ----------
        vmin
            The bottom vlim in data coordinates. Passing None leaves the limit unchanged.
        vmax
            The top vlim in data coordinates. Passing None leaves the limit unchanged.
        ax_ids
            A list of ax_ids specifying what axes to adjust. Passing None results in
            all axes of an analysis object being adjusted.
        """
        axs = self.axs_mpl
        if ax_ids is None:
            ax_ids = axs.keys()

        for ax_id, ax in axs.items():
            if ax_id in ax_ids:
                # For plots created with `imshow` or `pcolormesh`
                for image_or_collection in (
                    *ax.get_images(),
                    *(c for c in ax.collections if isinstance(c, QuadMesh)),
                ):
                    image_or_collection.set_clim(vmin, vmax)


class Basic1DAnalysis(BaseAnalysis):
    """
    A basic analysis that extracts the data from the latest file matching the label
    and plots and stores the data in the experiment container.
    """

    def create_figures(self):

        gridded_dataset = to_gridded_dataset(self.dataset_raw)

        for yi, yvals in gridded_dataset.data_vars.items():
            fig, ax = plt.subplots()
            fig_id = f"Line plot x0-{yi}"
            # plotting works because it is an xarray with associated dimensions.
            yvals.plot(ax=ax, marker=".")
            adjust_axeslabels_SI(ax)

            fig.suptitle(
                f"x0-{yi} {self.dataset_raw.attrs['name']}\ntuid: {self.dataset_raw.attrs['tuid']}"
            )

            # add the figure and axis to the dicts for saving
            self.figs_mpl[fig_id] = fig
            self.axs_mpl[fig_id] = ax


class Basic2DAnalysis(BaseAnalysis):
    """
    A basic analysis that extracts the data from the latest file matching the label
    and plots and stores the data in the experiment container.
    """

    def create_figures(self):

        gridded_dataset = to_gridded_dataset(self.dataset_raw)

        # plot heatmaps of the data
        for yi, yvals in gridded_dataset.data_vars.items():
            fig, ax = plt.subplots()
            fig_id = f"Heatmap x0x1-{yi}"

            # transpose is required to have x0 on the xaxis and x1 on the y-axis
            quadmesh = yvals.transpose().plot(ax=ax)
            # adjust the labels to be SI aware
            adjust_axeslabels_SI(ax)
            set_cbarlabel(quadmesh.colorbar, yvals.long_name, yvals.units)
            # autodect degrees to use circular colormap.
            if yvals.units == "deg" and np.min(yvals) < 0:
                quadmesh.set_cmap("twilight_shifted")
                quadmesh.set_clim(-180, 180)
<<<<<<< HEAD
            if yvals.units == "deg" and np.min(yvals) > 0:
                quadmesh.set_cmap("twilight")
                quadmesh.set_clim(0, 360)
=======
            elif yvals.units == "deg" and np.min(yvals) > 0:
                quadmesh.set_cmap("twilight")
                quadmesh.set_clim(0, 360)
            elif yvals.units == "rad" and np.min(yvals) < 0:
                quadmesh.set_cmap("twilight_shifted")
                quadmesh.set_clim(-np.pi, np.pi)
            elif yvals.units == "rad" and np.min(yvals) > 0:
                quadmesh.set_cmap("twilight")
                quadmesh.set_clim(0, 2 * np.pi)
>>>>>>> 6f8ad2a3

            fig.suptitle(
                f"x0x1-{yi} {self.dataset_raw.attrs['name']}\ntuid: {self.dataset_raw.attrs['tuid']}"
            )

            # add the figure and axis to the dicts for saving
            self.figs_mpl[fig_id] = fig
            self.axs_mpl[fig_id] = ax

        # plot linecuts of the data
        for yi, yvals in gridded_dataset.data_vars.items():
            fig, ax = plt.subplots()
            fig_id = f"Linecuts x0x1-{yi}"

            lines = yvals.plot.line(x="x0", hue="x1", ax=ax)
            # Change the color and labels of the line as we want to tweak this with respect to xarray default.
            for line, z_value in zip(lines, np.array(gridded_dataset["x1"])):
                # use the default colormap specified
                cmap = matplotlib.cm.get_cmap()
                norm = matplotlib.colors.Normalize(
                    vmin=np.min(gridded_dataset["x1"]),
                    vmax=np.max(gridded_dataset["x1"]),
                )
                line.set_color(cmap(norm(z_value)))
                line.set_label(f"{z_value:.3g}")

            ax.legend(
                loc=(1.05, 0.0),
                title="{} ({})".format(
                    gridded_dataset["x1"].attrs["long_name"],
                    gridded_dataset["x1"].attrs["units"],
                ),
                ncol=len(gridded_dataset["x1"]) // 8,
            )
            # adjust the labels to be SI aware
            adjust_axeslabels_SI(ax)

            fig.suptitle(
                f"x0x1-{yi} {self.dataset_raw.attrs['name']}\ntuid: {self.dataset_raw.attrs['tuid']}"
            )

            # add the figure and axis to the dicts for saving
            self.figs_mpl[fig_id] = fig
            self.axs_mpl[fig_id] = ax


def flatten_lmfit_modelresult(model):
    """
    Flatten an lmfit model result to a dictionary in order to be able to save it to disk.

    Notes
    -----
    We use this method as opposed to :func:`~lmfit.model.save_modelresult` as the
    corresponding :func:`~lmfit.model.load_modelresult` cannot handle loading data with
    a custom fit function.
    """
    assert isinstance(model, (lmfit.model.ModelResult, lmfit.minimizer.MinimizerResult))
    dic = OrderedDict()
    dic["success"] = model.success
    dic["message"] = model.message
    dic["params"] = {}
    for param_name in model.params:
        dic["params"][param_name] = {}
        param = model.params[param_name]
        for k in param.__dict__:
            if not k.startswith("_") and k not in ["from_internal"]:
                dic["params"][param_name][k] = getattr(param, k)
        dic["params"][param_name]["value"] = getattr(param, "value")
    return dic


def analysis_steps_to_str(
    analysis_steps: Enum, class_name: str = BaseAnalysis.__name__
):
    """A utility for generating the docstring for the analysis steps"""
    col0 = tuple(element.name for element in analysis_steps)
    col1 = tuple(element.value for element in analysis_steps)

    header_r = "# <STEP>"
    header_l = "<corresponding class method>"
    sep = "  # "

    col0_len = max(map(len, col0 + (header_r,)))
    col0_len += len(analysis_steps.__name__) + 1

    string = f"{header_r:<{col0_len}}{sep}{header_l}\n\n"
    string += "\n".join(
        f"{analysis_steps.__name__+ '.' + name:<{col0_len}}{sep}{class_name + '.' + value}"
        for name, value in zip(col0, col1)
    )

    return string


def _get_modified_flow(
    flow_functions: tuple,
    step_start: AnalysisSteps = None,
    step_start_inclusive: bool = True,
    step_stop: AnalysisSteps = None,
    step_stop_inclusive: bool = True,
):
    step_names = [meth.__name__ for meth in flow_functions]

    if step_start:
        start_idx = step_names.index(step_start.value)
        if not step_start_inclusive:
            start_idx += 1
    else:
        start_idx = 0

    if step_stop:
        stop_idx = step_names.index(step_stop.value)
        if step_stop_inclusive:
            stop_idx += 1
    else:
        stop_idx = None

    flow_functions = flow_functions[start_idx:stop_idx]

    return flow_functions<|MERGE_RESOLUTION|>--- conflicted
+++ resolved
@@ -497,11 +497,6 @@
             if yvals.units == "deg" and np.min(yvals) < 0:
                 quadmesh.set_cmap("twilight_shifted")
                 quadmesh.set_clim(-180, 180)
-<<<<<<< HEAD
-            if yvals.units == "deg" and np.min(yvals) > 0:
-                quadmesh.set_cmap("twilight")
-                quadmesh.set_clim(0, 360)
-=======
             elif yvals.units == "deg" and np.min(yvals) > 0:
                 quadmesh.set_cmap("twilight")
                 quadmesh.set_clim(0, 360)
@@ -511,7 +506,6 @@
             elif yvals.units == "rad" and np.min(yvals) > 0:
                 quadmesh.set_cmap("twilight")
                 quadmesh.set_clim(0, 2 * np.pi)
->>>>>>> 6f8ad2a3
 
             fig.suptitle(
                 f"x0x1-{yi} {self.dataset_raw.attrs['name']}\ntuid: {self.dataset_raw.attrs['tuid']}"
