--- conflicted
+++ resolved
@@ -1,11 +1,15 @@
 import numpy as np
 from quantify.utilities.experiment_helpers import create_plotmon_from_historical
-import quantify.data.handling as dh
+from quantify.data.handling import set_datadir
+from tests.helpers import get_test_data_dir
+
+
+test_datadir = get_test_data_dir()
 
 
 def test_create_plotmon_from_historical():
     # Always set datadir before instruments
-    dh.set_datadir(dh._test_dir)
+    set_datadir(test_datadir)
     tuid = '20200504-191556-002-4209ee'
     plotmon = create_plotmon_from_historical(tuid)
 
@@ -27,9 +31,4 @@
     assert cfg['zlabel'] == 'Signal level'
     assert cfg['zunit'] == 'V'
 
-<<<<<<< HEAD
-    plotmon.close()
-    dh.set_datadir(None)
-=======
-    plotmon.close()
->>>>>>> f410ea7d
+    plotmon.close()