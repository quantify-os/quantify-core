--- conflicted
+++ resolved
@@ -14,19 +14,15 @@
 from quantify.visualization.pyqt_plotmon import PlotMonitor_pyqt
 from quantify.visualization.instrument_monitor import InstrumentMonitor
 from quantify.utilities.experiment_helpers import load_settings_onto_instrument
-<<<<<<< HEAD
-
-=======
 from tests.helpers import get_test_data_dir
 import tempfile
->>>>>>> f410ea7d
 try:
     from adaptive import SKOptLearner
     with_skoptlearner = True
 except ImportError:
     with_skoptlearner = False
 
-
+test_datadir = get_test_data_dir()
 
 
 def CosFunc(t, amplitude, frequency, phase):
@@ -168,21 +164,13 @@
         cls.MC = MeasurementControl(name="MC")
         # ensures the default datadir is used which is excluded from git
         cls.dummy_parabola = DummyParHolder("parabola")
-<<<<<<< HEAD
-        dh.set_datadir(None)
-=======
->>>>>>> f410ea7d
 
     @classmethod
     def teardown_class(cls):
         cls.MC.close()
         cls.dummy_parabola.close()
-<<<<<<< HEAD
-        dh.set_datadir(None)
-=======
         dh._datadir = None
         cls.tmp_dir.cleanup()
->>>>>>> f410ea7d
 
     def test_MeasurementControl_name(self):
         assert self.MC.name == "MC"
@@ -827,7 +815,7 @@
 
     def test_instrument_settings_from_disk(self):
         load_settings_onto_instrument(
-            self.dummy_parabola, TUID("20200814-134652-492-fbf254"), dh._test_dir
+            self.dummy_parabola, TUID("20200814-134652-492-fbf254"), test_datadir
         )
         assert self.dummy_parabola.x() == 40.0
         assert self.dummy_parabola.y() == 90.0
@@ -839,7 +827,7 @@
             ValueError, match='Instrument "the mac" not found in snapshot'
         ):
             load_settings_onto_instrument(
-                non_existing, TUID("20200814-134652-492-fbf254"), dh._test_dir
+                non_existing, TUID("20200814-134652-492-fbf254"), test_datadir
             )
 
         non_existing.close()
