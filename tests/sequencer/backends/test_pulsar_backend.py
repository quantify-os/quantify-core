--- conflicted
+++ resolved
@@ -56,7 +56,6 @@
     ]
 
     pulse_data = {
-<<<<<<< HEAD
         'square_id': np.ones(8),
         # 'drag_ID':   some_np_complex_array,
         'drag_ID5': np.ones(5)}
@@ -78,13 +77,6 @@
 
     program_str = construct_q1asm_pulse_operations(pulse_timings, pulse_data)
     # program_str should be a valid JSON containing both the pulse data and the assembly program.
-=======
-        'square_id_I': {'data': real, 'index': 0},
-        'square_id_Q': {'data': np.zeros(len(real)), 'index': 1},
-        'drag_ID_I': {'data': complex_vals.real, 'index': 2},
-        'drag_ID_Q': {'data': complex_vals.imag, 'index': 3}
-    }
->>>>>>> d4c8731a
 
     program_str = build_q1asm(pulse_timings, pulse_data)
     # program_str should be a valid JSON containing both the pulse data and the assembly program.
