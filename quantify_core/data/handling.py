# Repository: https://gitlab.com/quantify-os/quantify-core
# Licensed according to the LICENCE file on the main branch
# pylint: disable=too-many-lines
"""Utilities for handling data."""
from __future__ import annotations

import datetime
import json
import os
import sys
from copy import deepcopy
from pathlib import Path
from typing import TYPE_CHECKING, Any, List
from uuid import uuid4

import numpy as np
import xarray as xr
from dateutil.parser import parse
from qcodes.instrument import Instrument

import quantify_core.data.dataset_adapters as da
from quantify_core.data.types import TUID
from quantify_core.utilities.general import delete_keys_from_dict, get_subclasses

if TYPE_CHECKING:
    from collections.abc import Iterable

    from xarray import Dataset

    from quantify_core.measurement.types import Gettable, Settable

# this is a pointer to the module object instance itself.
this = sys.modules[__name__]
this._datadir = None

# FIXME: This environment variable is needed to avoid locking when loading a dataset.
# Remove when dataset v2 gets implemented and merged!
os.environ["HDF5_USE_FILE_LOCKING"] = "FALSE"

DATASET_NAME = "dataset.hdf5"
QUANTITIES_OF_INTEREST_NAME = "quantities_of_interest.json"
PROCESSED_DATASET_NAME = "dataset_processed.hdf5"


# pylint: disable=keyword-arg-before-vararg
class DecodeToNumpy(json.JSONDecoder):
    """Decodes a JSON object to Python/Numpy objects."""

    def __init__(self, list_to_ndarray: bool = False, *args, **kwargs) -> None:
        """Decodes a JSON object to Python/Numpy objects.

        Example
        -------
        json.loads(json_string, cls=DecodeToNumpy, list_to_numpy=True)

        Parameters
        ----------
        list_to_ndarray
            If True, will try to convert python lists to a numpy array.
        args
<<<<<<< HEAD
            Additional args to be passed to :class:`json.JSONDecoder`.
        kwargs
            Additional kwargs to be passed to :class:`json.JSONDecoder`.
=======
            Additional args to be passed to :class:`.json.JsonDecoder`.
        kwargs
            Additional kwargs to be passed to :class:`.json.JsonDecoder`.
>>>>>>> 9b7856e6

        """
        self.list_to_ndarray = list_to_ndarray
        json.JSONDecoder.__init__(self, object_hook=self._object_hook, *args, **kwargs)

    def _object_hook(self, obj: dict) -> dict:
        """Custom deserialization hook that converts lists to np.arrays."""
        for key, val in obj.items():
            if self.list_to_ndarray and isinstance(val, list):
                obj[key] = np.array(val)

        return obj


def default_datadir(verbose: bool = True) -> Path:
    """Returns (and optionally print) a default datadir path.

    Intended for fast prototyping, tutorials, examples, etc..

    Parameters
    ----------
    verbose
        If ``True`` prints the returned datadir.

    Returns
    -------
    :
        The ``Path.home() / "quantify-data"`` path.
    """
    datadir = (Path.home() / "quantify-data").resolve()
    if verbose:
        print(f"Data will be saved in:\n{datadir}")

    return datadir


def gen_tuid(time_stamp: datetime.datetime | None = None) -> TUID:
    """Generates a :class:`~quantify_core.data.types.TUID` based on current time.

    Parameters
    ----------
    time_stamp
        Optional, can be passed to ensure the tuid is based on a specific time.

    Returns
    -------
    :
        Timestamp based uid.
    """
    if time_stamp is None:
        time_stamp = datetime.datetime.now()
    # time_stamp gives microseconds by default
    (date_time, micro) = time_stamp.strftime("%Y%m%d-%H%M%S-.%f").split(".")
    # this ensures the string is formatted correctly as some systems return 0 for micro
    date_time = f"{date_time}{int(int(micro) / 1000):03d}-"
    # the tuid is composed of the timestamp and a 6 character uuid.
    tuid = TUID(date_time + str(uuid4())[:6])

    return tuid


def get_datadir() -> str:
    """Returns the current data directory.

    The data directory can be changed using
    :func:`~quantify_core.data.handling.set_datadir`.

    Returns
    -------
    :
        The current data directory.
    """
    set_datadir_import = "from " + this.__name__ + " import set_datadir"

    if this._datadir is None or not os.path.isdir(this._datadir):
        raise NotADirectoryError(
            "The datadir is not valid. Please set the datadir after importing Quantify."
            "\nWe recommend to settle for a single common data directory for all \n"
            "notebooks/experiments within your measurement setup/PC.\n"
            "E.g. '~/quantify-data' (unix), or 'D:\\Data\\quantify-data' (Windows).\n"
            "The datadir can be changed as follows:\n\n"
            f"    {set_datadir_import}\n"
            "    set_datadir('path_to_datadir')",
        )

    return this._datadir


def set_datadir(datadir: Path | str | None = None) -> None:
    """Sets the data directory.

    Parameters
    ----------
    datadir
        Path of the data directory. If set to ``None``, resets the datadir to the
        default datadir (``<top_level>/data``).
    """
    if datadir is None:
        datadir = default_datadir()

    if not os.path.isdir(datadir):
        os.mkdir(datadir)

    this._datadir = datadir


def locate_experiment_container(tuid: TUID, datadir: Path | str | None = None) -> str:
    """Returns the path to the experiment container of the specified tuid.

    Parameters
    ----------
    tuid
        A :class:`~quantify_core.data.types.TUID` string. It is also possible to specify
        only the first part of a tuid.
    datadir
        Path of the data directory. If ``None``, uses :meth:`~get_datadir` to determine
        the data directory.


    Returns
    -------
    :
        The path to the experiment container

    Raises
    ------
    FileNotFoundError
        Experiment container not found.
    """
    if datadir is None:
        datadir = get_datadir()

    daydir = os.path.join(datadir, tuid[:8])

    # This will raise a file not found error if no data exists on the specified date
    exp_folders = list(filter(lambda x: tuid in x, os.listdir(daydir)))
    if len(exp_folders) == 0:
        raise FileNotFoundError(f"File with tuid: {tuid} was not found.")

    # We assume that the length is 1 as tuid is assumed to be unique
    exp_folder = exp_folders[0]

    return os.path.join(daydir, exp_folder)


def _locate_experiment_file(
    tuid: TUID,
    datadir: Path | str | None = None,
    name: str = DATASET_NAME,
) -> str:
    exp_container = locate_experiment_container(tuid=tuid, datadir=datadir)
    return os.path.join(exp_container, name)


def load_dataset(
    tuid: TUID,
    datadir: Path | str | None = None,
    name: str = DATASET_NAME,
) -> xr.Dataset:
    """Loads a dataset specified by a tuid.

    .. tip::

        This method also works when specifying only the first part of a
        :class:`~quantify_core.data.types.TUID`.

    .. note::

        This method uses :func:`~.load_dataset` to ensure the file is closed after
        loading as datasets are intended to be immutable after performing the initial
        experiment.

    Parameters
    ----------
    tuid
        A :class:`~quantify_core.data.types.TUID` string. It is also possible to specify
        only the first part of a tuid.
    datadir
        Path of the data directory. If ``None``, uses :meth:`~get_datadir` to determine
        the data directory.
    name
        Name of the dataset.

    Returns
    -------
    :
        The dataset.

    Raises
    ------
    FileNotFoundError
        No data found for specified date.
    """
    return load_dataset_from_path(_locate_experiment_file(tuid, datadir, name))


def load_dataset_from_path(path: Path | str) -> Dataset:
    """Loads a :class:`~xarray.Dataset` with a specific engine preference.

    Before returning the dataset :meth:`AdapterH5NetCDF.recover()
    <quantify_core.data.dataset_adapters.AdapterH5NetCDF.recover>` is applied.

    This function tries to load the dataset until success with the following engine
    preference:

    - ``"h5netcdf"``
    - ``"netcdf4"``
    - No engine specified (:func:`~xarray.load_dataset` default)

    Parameters
    ----------
    path
        Path to the dataset.

    Returns
    -------
    :
        The loaded dataset.
    """  # pylint: disable=line-too-long
    exceptions = []
    engines = ["h5netcdf", "netcdf4", None]
    for engine in engines:
        try:
            dataset = xr.load_dataset(path, engine=engine)
        except Exception as exception:
            exceptions.append(exception)
        else:
            # Only quantify_dataset_version=>2.0.0 requires the adapter
            if "quantify_dataset_version" in dataset.attrs:
                dataset = da.AdapterH5NetCDF.recover(dataset)
            return dataset

    # Do not let exceptions pass silently
    for exception, engine in zip(exceptions, engines[: engines.index(engine)]):
        print(
            f"Failed loading dataset with '{engine}' engine. "
            f"Raised '{exception.__class__.__name__}':\n    {exception}",
        )
    # raise the last exception
    raise exception


def load_quantities_of_interest(tuid: TUID, analysis_name: str) -> dict:
    """Given an experiment TUID and the name of an analysis previously run on it,
    retrieves the corresponding "quantities of interest" data.

    Parameters
    ----------
    tuid
        TUID of the experiment.
    analysis_name
        Name of the Analysis from which to load the data.

    Returns
    -------
    :
        A dictionary containing the loaded quantities of interest.
    """
    # Get Analysis directory from TUID
    exp_folder = Path(locate_experiment_container(tuid, get_datadir()))
    analysis_dir = exp_folder / f"analysis_{analysis_name}"

    if not analysis_dir.is_dir():
        raise FileNotFoundError("Analysis not found in current experiment.")

    # Load JSON file and return
    with open(
        os.path.join(analysis_dir, QUANTITIES_OF_INTEREST_NAME),
        encoding="utf-8",
    ) as file:
        quantities_of_interest = json.load(file)

    return quantities_of_interest


def load_processed_dataset(tuid: TUID, analysis_name: str) -> Dataset:
    """Given an experiment TUID and the name of an analysis previously run on it,
    retrieves the processed dataset resulting from that analysis.

    Parameters
    ----------
    tuid
        TUID of the experiment from which to load the data.
    analysis_name
        Name of the Analysis from which to load the data.

    Returns
    -------
    :
        A dataset containing the results of the analysis.
    """
    # Get Analysis directory from TUID
    exp_folder = Path(locate_experiment_container(tuid, get_datadir()))
    analysis_dir = exp_folder / f"analysis_{analysis_name}"

    if not analysis_dir.is_dir():
        raise FileNotFoundError("Analysis not found in current experiment.")

    # Load dataset and return
    return load_dataset_from_path(analysis_dir / PROCESSED_DATASET_NAME)


def _xarray_numpy_bool_patch(dataset: Dataset) -> None:
    """Converts any attribute of :obj:`~numpy.bool_` type to a :obj:`~bool`.

    This is a patch to a bug in xarray 0.17.0.

    .. seealso::

        See issue #161 in quantify-core.
        Our (accepted) pull request https://github.com/pydata/xarray/pull/4986
        Version >0.17.0 will fix the problem but will have breaking changes,
        for now we use this patch.

    Parameters
    ----------
    dataset
        The dataset to be patched in-place.

    """

    def bool_cast_attributes(attrs: dict) -> None:
        for attr_name, attr_val in attrs.items():
            if isinstance(attr_val, np.bool_):
                # cast to bool to avoid xarray 0.17.0 type exception
                # for engine="h5netcdf"
                attrs[attr_name] = bool(attr_val)

    for data_array in dataset.variables.values():
        bool_cast_attributes(data_array.attrs)

    bool_cast_attributes(dataset.attrs)


def write_dataset(path: Path | str, dataset: Dataset) -> None:
    """Writes a :class:`~xarray.Dataset` to a file with the `h5netcdf` engine.

    Before writing the
    :meth:`~quantify_core.data.dataset_adapters.AdapterH5NetCDF.adapt`
    is applied.

    To accommodate for complex-type numbers and arrays ``invalid_netcdf=True`` is used.

    Parameters
    ----------
    path
        Path to the file including filename and extension
    dataset
        The :class:`~xarray.Dataset` to be written to file.
    """  # pylint: disable=line-too-long
    _xarray_numpy_bool_patch(dataset)  # See issue #161 in quantify-core
    # Only quantify_dataset_version=>2.0.0 requires the adapter
    if "quantify_dataset_version" in dataset.attrs:
        dataset = da.AdapterH5NetCDF.adapt(dataset)
    dataset.to_netcdf(path, engine="h5netcdf", invalid_netcdf=True)


def load_snapshot(
    tuid: TUID,
    datadir: Path | str | None = None,
    list_to_ndarray: bool = False,
    file: str = "snapshot.json",
) -> dict:
    """Loads a snapshot specified by a tuid.

    Parameters
    ----------
    tuid
        A :class:`~quantify_core.data.types.TUID` string. It is also possible to specify
        only the first part of a tuid.
    datadir
        Path of the data directory. If ``None``, uses :meth:`~get_datadir` to determine
        the data directory.
    list_to_ndarray
        Uses an internal DecodeToNumpy decoder which allows a user to automatically
        convert a list to numpy array during deserialization of the snapshot.
    file
        Filename to load.


    Returns
    -------
    :
        The snapshot.


    Raises
    ------
    FileNotFoundError
        No data found for specified date.
    """
    with open(_locate_experiment_file(tuid, datadir, file)) as snap:
        return json.load(snap, cls=DecodeToNumpy, list_to_ndarray=list_to_ndarray)


def create_exp_folder(
    tuid: TUID,
    name: str | None = None,
    datadir: Path | str | None = None,
) -> str:
    """Creates an empty folder to store an experiment container.

    If the folder already exists, simply returns the experiment folder corresponding to
    the :class:`~quantify_core.data.types.TUID`.

    Parameters
    ----------
    tuid
        A timestamp based human-readable unique identifier.
    name
        Optional name to identify the folder.
    datadir
        path of the data directory.
        If ``None``, uses :meth:`~get_datadir` to determine the data directory.

    Returns
    -------
    :
        Full path of the experiment folder following format:
        ``/datadir/YYYYmmDD/YYYYmmDD-HHMMSS-sss-******-name/``.
    """
    TUID.is_valid(tuid)

    if datadir is None:
        datadir = get_datadir()
    exp_folder = os.path.join(datadir, tuid[:8], tuid)
    if name:
        exp_folder += "-" + name

    os.makedirs(exp_folder, exist_ok=True)
    return exp_folder


# pylint: disable=too-many-locals
def initialize_dataset(
    settable_pars: Iterable,
    setpoints: np.ndarray,
    gettable_pars: Iterable,
) -> Dataset:
    """Initialize an empty dataset based on settable_pars, setpoints and gettable_pars.

    Parameters
    ----------
    settable_pars
        A list of M settables.
    setpoints
        An (N*M) array.
    gettable_pars
        A list of gettables.


    Returns
    -------
    :
        The dataset.
    """
    darrs = []
    coords = []
    for i, setpar in enumerate(settable_pars):
        attrs = {
            "name": setpar.name,
            "long_name": setpar.label,
            "units": setpar.unit,
            "batched": _is_batched(setpar),
        }
        if attrs["batched"] and hasattr(setpar, "batch_size"):
            attrs["batch_size"] = setpar.batch_size
        coords.append(f"x{i}")
        darrs.append(xr.DataArray(data=setpoints[:, i], name=coords[-1], attrs=attrs))

    numpoints = len(setpoints[:, 0])
    j = 0
    for getpar in gettable_pars:
        # it's possible for one Gettable to return multiple axes. to handle this, zip
        # the axis info together
        # so we can iterate through when defining the axis in the dataset
        if not isinstance(getpar.name, list):
            itrbl = zip([getpar.name], [getpar.label], [getpar.unit])
        else:
            itrbl = zip(getpar.name, getpar.label, getpar.unit)

        count = 0
        for idx, info in enumerate(itrbl):
            attrs = {
                "name": info[0],
                "long_name": info[1],
                "units": info[2],
                "batched": _is_batched(getpar),
            }
            if attrs["batched"] and hasattr(getpar, "batch_size"):
                attrs["batch_size"] = getpar.batch_size
            empty_arr = np.empty(numpoints)
            empty_arr[:] = np.nan
            darrs.append(
                xr.DataArray(
                    data=empty_arr,
                    name=f"y{j + idx}",
                    attrs=attrs,
                ),
            )
            count += 1
        j += count

    dataset = xr.merge(darrs)
    dataset = dataset.set_coords(coords)
    # xarray>=0.18.0 tries to combine attrs which we do not want at all
    dataset.attrs = {}
    dataset.attrs["tuid"] = gen_tuid()
    return dataset


def grow_dataset(dataset: Dataset) -> Dataset:
    """Resizes the dataset by doubling the current length of all arrays.

    Parameters
    ----------
    dataset
        The dataset to resize.


    Returns
    -------
    :
        The resized dataset.
    """
    darrs = []

    # coords will also be grown
    for vname in dataset.variables:
        data = dataset[vname].values
        darrs.append(
            xr.DataArray(
                name=dataset[vname].name,
                data=np.pad(data, (0, len(data)), "constant", constant_values=np.nan),
                attrs=dataset[vname].attrs,
            ),
        )
    coords = tuple(dataset.coords.keys())
    dataset = dataset.drop_dims(["dim_0"])
    merged_data_arrays = xr.merge(darrs)
    merged_data_arrays.attrs = {}  # xarray>=0.18.0 tries to merge attrs
    dataset = dataset.merge(merged_data_arrays)
    dataset = dataset.set_coords(coords)
    return dataset


def trim_dataset(dataset: Dataset) -> Dataset:
    """Trim NaNs from a dataset, useful in the case of a dynamically
    resized dataset (e.g. adaptive loops).

    Parameters
    ----------
    dataset
        The dataset to trim.

    Returns
    -------
    :
        The dataset, trimmed and resized if necessary or unchanged.
    """
    coords = tuple(dataset.coords.keys())
    for i, val in enumerate(reversed(dataset["y0"].values)):
        if not np.isnan(val):
            finish_idx = len(dataset["y0"].values) - i
            darrs = []
            # coords will also be trimmed
            for vname in dataset.variables:
                data = dataset[vname].values[:finish_idx]
                darrs.append(
                    xr.DataArray(
                        name=dataset[vname].name,
                        data=data,
                        attrs=dataset[vname].attrs,
                    ),
                )
            dataset = dataset.drop_dims(["dim_0"])
            merged_data_arrays = xr.merge(darrs)
            merged_data_arrays.attrs = {}  # xarray>=0.18.0 tries to merge attrs
            dataset = dataset.merge(merged_data_arrays)
            dataset = dataset.set_coords(coords)
            break

    return dataset


def concat_dataset(
    tuids: list[TUID],
    dim: str = "dim_0",
    name: str = None,
    analysis_name: str = None,
) -> Dataset:
    """Takes in a list of TUIDs and concatenates the corresponding
    datasets. It adds the TUIDs as a coordinate in the new dataset.

    By default, we will extract the unprocessed dataset from each directory, but if
    analysis_name is specified, we will extract the processed dataset for that
    analysis.

    Parameters
    ----------
    tuids:
        List of TUIDs.
    dim:
        Dimension along which to concatenate the datasets.
    analysis_name:
        In the case that we want to extract the processed dataset for give
        analysis, this is the name of the analysis.
    name:
        The name of the concatenated dataset. If None, use the name of the
        first dataset in the list.

    Returns
    -------
    :
        Concatenated dataset with new TUID and references to the old TUIDs.

    """
    if not isinstance(tuids, List):
        raise TypeError(f"type(tuids)={type(tuids)} should be a list of TUIDs")

    dataset_list = []
    extended_tuids = []
    # loop over the TUIDs to get all dataset. Reversed so the extended tuid list can
    # be made
    for i, tuid in enumerate(tuids):
        if analysis_name:
            dataset = load_processed_dataset(tuid, analysis_name=analysis_name)
        else:
            dataset = load_dataset(tuid)
        # Ensure dataset names are consistent
        if i == 0 and not name:
            name = dataset.attrs.get("name")
        dataset.attrs["name"] = name

        # Set dataset attribute 'tuid' to None to resolve conflicting tuids between
        # the loaded datasets
        dataset.attrs["tuid"] = None
        dataset_list.append(dataset)
        extended_tuids += [TUID.datetime(tuid)] * len(dataset[dim])

    new_dataset = xr.concat(dataset_list, dim=dim, combine_attrs="no_conflicts")
    new_coord = {
        "ref_tuids": (
            dim,
            extended_tuids,
            {
                "is_main_coord": True,
                "long_name": "reference_tuids",
                "is_dataset_ref": True,
                "uniformly_spaced": False,
            },
        ),
    }
    new_dataset = new_dataset.assign_coords(new_coord)
    new_dataset.attrs["tuid"] = gen_tuid()
    return new_dataset


def get_varying_parameter_values(
    tuids: list[TUID],
    parameter: str,
) -> np.ndarray:
    """A function that gets a parameter which varies over multiple experiments and puts
    it in a ndarray.

    Parameters
    ----------
    tuids:
        The list of TUIDs from which to get the varying parameter.
    parameter:
        The name and address of the QCoDeS parameter from which to get the
        value, including the instrument name and all submodules. For example
        :code:`"current_source.module0.dac0.current"`.

    Returns
    -------
    :
        The values of the varying parameter.
    """
    value = []
    if not isinstance(tuids, List):
        TypeError(f"type(tuids)={type(tuids)} should be a list of TUIDs")

    for tuid in tuids:
        try:
            _tuid = TUID(tuid)
            _snapshot = load_snapshot(_tuid)
            value.append(extract_parameter_from_snapshot(_snapshot, parameter)["value"])
        except FileNotFoundError as fnf_error:
            raise FileNotFoundError(fnf_error) from fnf_error
        except ValueError as vl_error:
            raise ValueError(vl_error) from vl_error
        except KeyError as key_error:
            raise KeyError(
                f"Check the varying parameter you put in.\n {key_error}",
            ) from key_error
    values = np.array(value)

    return values


# pylint: disable=redefined-outer-name
def extract_parameter_from_snapshot(
    snapshot: dict[str, Any],
    parameter: str,
) -> dict[str, Any]:
    """A function which takes a parameter and extracts it from a snapshot,
    including in the case where the parameter is part of a nested submodule
    within a QCoDeS instrument.

    Parameters
    ----------
    snapshot:
        The snapshot
    parameter:
        The full address of the QCoDeS parameter as a string, in the format
        :code:`"instrument.submodule.submodule.parameter"` (an arbitrary
        number of nested submodules is a allowed).

    Returns
    -------
    :
        The dict specifying the parameter properties which was extracted from the
        snapshot
    """
    parameter_address = parameter.split(".")
    if len(parameter_address) < 2:
        raise ValueError(
            "parameter must be a string of the form 'instrument.submodule.parameter'",
        )

    sub_snapshot = deepcopy(snapshot)

    try:
        sub_snapshot = sub_snapshot["instruments"][parameter_address[0]]
        for submodule in parameter_address[1:-1]:
            sub_snapshot = sub_snapshot["submodules"][submodule]

        parameter_dict = sub_snapshot["parameters"][parameter_address[-1]]
    except KeyError as key_error:
        raise KeyError(
            f"Parameter {parameter} not found in snapshot. {key_error} not found.",
        ) from key_error

    return parameter_dict


# pylint: disable=too-many-arguments
def multi_experiment_data_extractor(
    experiment: str,
    parameter: str,
    *,
    new_name: str | None = None,
    t_start: str | None = None,
    t_stop: str | None = None,
    analysis_name: str | None = None,
    dimension: str | None = "dim_0",
) -> Dataset:
    """A data extraction function which loops through multiple quantify data directories
    and extracts the selected varying parameter value and corresponding datasets, then
    compiles this data into a single dataset for further analysis.

    By default, we will extract the unprocessed dataset from each directory, but if
    analysis_name is specified, we will extract the processed dataset for that
    analysis.

    Parameters
    ----------
    experiment:
        The experiment to be included in the new dataset. For example "Pulsed
        spectroscopy"
    parameter:
        The name and address of the QCoDeS parameter from which to get the
        value, including the instrument name and all submodules. For example
        :code:`"current_source.module0.dac0.current"`.
    new_name:
        The name of the new multifile dataset. If no new name is given, it will
        create a new name as `experiment` vs `instrument`.
    t_start:
        Datetime to search from, inclusive. If a string is specified, it will be
        converted to a datetime object using :obj:`~dateutil.parser.parse`.
        If no value is specified, will use the year 1 as a reference t_start.
    t_stop:
        Datetime to search until, exclusive. If a string is specified, it will be
        converted to a datetime object using :obj:`~dateutil.parser.parse`.
        If no value is specified, will use the current time as a reference t_stop.
    analysis_name:
        In the case that we want to extract the processed dataset for give
        analysis, this is the name of the analysis.
    dimension:
        The name of the dataset dimension to concatenate over

    Returns
    -------
    :
        The compiled quantify dataset.
    """
    # Get the tuids of the relevant experiments
    if not isinstance(experiment, str):
        raise TypeError(
            f"experiment variable should be a string. {experiment} is not a string",
        )
    tuids = get_tuids_containing(experiment, t_start=t_start, t_stop=t_stop)
    if new_name is None:
        new_name = f"{experiment} vs {parameter}"

    # Necessary to correctly extend the varying_parameter_values
    tuids.sort()

    # Get the new dataset containing all selected experiments
    new_dataset = concat_dataset(tuids, analysis_name=analysis_name, dim=dimension)

    # Get the varying parameter from the snapshot.json file
    varying_parameter_values = get_varying_parameter_values(tuids, parameter)

    # This counts the number of unique tuids to extend the varying parameter with. This
    # assumes the ref_tuids are sorted.
    _, counts = np.unique(new_dataset.ref_tuids.values, return_counts=True)
    # Extend the varying parameter such that the dimensions line up with the new dataset
    varying_parameter_values_extended = np.repeat(
        varying_parameter_values,
        repeats=counts,
    )
    _snapshot = load_snapshot(tuids[0])
    _parameter_dict = extract_parameter_from_snapshot(_snapshot, parameter)
    # Set the varying parameter as a new coordinate
    nr_existing_coords = len(new_dataset.coords)
    coords = {
        f"x{nr_existing_coords - 1}": (
            "dim_0",
            varying_parameter_values_extended,
            {
                "is_main_coord": True,
                "long_name": _parameter_dict["label"],
                "units": _parameter_dict["unit"],
                "uniformly_spaced": _is_uniformly_spaced_array(
                    varying_parameter_values,
                ),
            },
        ),
    }
    new_dataset = new_dataset.assign_coords(coords)

    # Set new attributes such as name and TUID
    new_attrs = {
        "grid_2d": True,
        "name": f"{new_name}",
        "tuid": f"{gen_tuid()}",
        "xlen": len(new_dataset.dim_0) // len(tuids),
        "ylen": len(tuids),
    }
    new_dataset = new_dataset.assign_attrs(new_attrs)
    return new_dataset


def to_gridded_dataset(
    quantify_dataset: Dataset,
    dimension: str = "dim_0",
    coords_names: Iterable | None = None,
) -> Dataset:
    """Converts a flattened (a.k.a. "stacked") dataset as the one generated by the
    :func:`~initialize_dataset` to a dataset in which the measured values are mapped
    onto a grid in the `xarray` format.

    This will be meaningful only if the data itself corresponds to a gridded
    measurement.

    .. note::

        Each individual :code:`(x0[i], x1[i], x2[i], ...)` setpoint must be unique.

    Conversions applied:

    - The names :code:`"x0", "x1", ...` will correspond to the names of the Dimensions.
    - The unique values for each of the :code:`x0, x1, ...` Variables are converted to
        Coordinates.
    - The :code:`y0, y1, ...` Variables are reshaped into a (multi-)dimensional grid
        and associated to the Coordinates.

    .. seealso::

        - :ref:`howto-data-handling-to-gridded`
        - :meth:`.MeasurementControl.setpoints_grid`

    Parameters
    ----------
    quantify_dataset
        Input dataset in the format generated by the :class:`~initialize_dataset`.
    dimension
        The flattened xarray Dimension.
    coords_names
        Optionally specify explicitly which Variables correspond to orthogonal
        coordinates, e.g. datasets holds values for :code:`("x0", "x1")` but only "x0"
        is independent: :code:`to_gridded_dataset(dset, coords_names=["x0"])`.

    Returns
    -------
    :
        The new dataset.
    """
    if dimension not in quantify_dataset.dims:
        dims = tuple(quantify_dataset.dims.keys())
        raise ValueError(f"Dimension {dimension} not in dims {dims}.")

    if coords_names is None:
        # for compatibility with older datasets we use `variables` instead of `coords`
        coords_names = sorted(
            v for v in quantify_dataset.variables if v.startswith("x")
        )
    else:
        for coord in coords_names:
            vars_ = tuple(quantify_dataset.variables.keys())
            if coord not in vars_:
                raise ValueError(f"Coordinate {coord} not in coordinates {vars_}.")

    # Because xarray in general creates new objects and
    # due to https://github.com/pydata/xarray/issues/2245
    # the attributes need to be saved and restored in the new object
    attrs_coords = tuple(quantify_dataset[name].attrs for name in coords_names)
    # Convert "xi" variables to Coordinates
    dataset = quantify_dataset.set_coords(coords_names)

    # Convert to a gridded xarray dataset format

    if len(coords_names) == 1:
        # No unstacking needed just swap the dimension
        for var in quantify_dataset.data_vars:
            if dimension in dataset[var].dims:
                dataset = dataset.update(
                    {var: dataset[var].swap_dims({dimension: coords_names[0]})},
                )
    else:
        # Make the Dimension `dimension` a MultiIndex(x0, x1, ...)
        dataset = dataset.set_index({dimension: coords_names})
        # See also: https://docs.xarray.dev/en/stable/reshaping.html#stack-and-unstack
        dataset = dataset.unstack(dim=dimension)
    for name, attrs in zip(coords_names, attrs_coords):
        dataset[name].attrs = attrs

    if "grid_2d" in dataset.attrs:
        dataset.attrs["grid_2d"] = False
    return dataset


# ######################################################################


def get_latest_tuid(contains: str = "") -> TUID:
    """Returns the most recent tuid.

    .. tip::

        This function is similar to :func:`~get_tuids_containing` but is preferred if
        one is only interested in the most recent
        :class:`~quantify_core.data.types.TUID` for performance reasons.

    Parameters
    ----------
    contains
        An optional string contained in the experiment name.

    Returns
    -------
    :
        The latest TUID.

    Raises
    ------
    FileNotFoundError
        No data found.
    """
    # `max_results=1, reverse=True` makes sure the tuid is found efficiently asap
    return get_tuids_containing(contains, max_results=1, reverse=True)[0]


# pylint: disable=too-many-locals
def get_tuids_containing(
    contains: str = "",
    t_start: datetime.datetime | str | None = None,
    t_stop: datetime.datetime | str | None = None,
    max_results: int = sys.maxsize,
    reverse: bool = False,
) -> list[TUID]:
    """Returns a list of tuids containing a specific label.

    .. tip::

        If one is only interested in the most recent
        :class:`~quantify_core.data.types.TUID`, :func:`~get_latest_tuid` is preferred
        for performance reasons.

    Parameters
    ----------
    contains
        A string contained in the experiment name.
    t_start
        datetime to search from, inclusive. If a string is specified, it will be
        converted to a datetime object using :obj:`~dateutil.parser.parse`.
        If no value is specified, will use the year 1 as a reference t_start.
    t_stop
        datetime to search until, exclusive. If a string is specified, it will be
        converted to a datetime object using :obj:`~dateutil.parser.parse`.
        If no value is specified, will use the current time as a reference t_stop.
    max_results
        Maximum number of results to return. Defaults to unlimited.
    reverse
        If False, sorts tuids chronologically, if True sorts by most recent.

    Returns
    -------
    list
        A list of :class:`~quantify_core.data.types.TUID`: objects.

    Raises
    ------
    FileNotFoundError
        No data found.
    """
    datadir = get_datadir()
    if isinstance(t_start, str):
        t_start = parse(t_start)
    elif t_start is None:
        t_start = datetime.datetime(1, 1, 1)
    if isinstance(t_stop, str):
        t_stop = parse(t_stop)
    elif t_stop is None:
        t_stop = datetime.datetime.now()

    # date range filters, define here to make the next line more readable
    d_start = t_start.strftime("%Y%m%d")
    d_stop = t_stop.strftime("%Y%m%d")

    def lower_bound(dir_name: str) -> bool:
        return dir_name >= d_start if d_start else True

    def upper_bound(dir_name: str) -> bool:
        return dir_name <= d_stop if d_stop else True

    daydirs = list(
        filter(
            lambda x: (
                x.isdigit() and len(x) == 8 and lower_bound(x) and upper_bound(x)
            ),
            os.listdir(datadir),
        ),
    )
    daydirs.sort(reverse=reverse)
    if len(daydirs) == 0:
        err_msg = f"There are no valid day directories in the data folder '{datadir}'"
        if t_start or t_stop:
            err_msg += f", for the range {t_start or ''} to {t_stop or ''}"
        raise FileNotFoundError(err_msg)

    tuids = []
    for daydir in daydirs:
        expdirs = list(
            filter(
                lambda x: (
                    len(x) > 25
                    and TUID.is_valid(x[:26])  # tuid is valid
                    and (contains in x)  # label is part of exp_name
                    and (t_start <= TUID.datetime_seconds(x) < t_stop)
                ),
                os.listdir(os.path.join(datadir, daydir)),
            ),
        )
        expdirs.sort(reverse=reverse)
        for expname in expdirs:
            # Check for inconsistent folder structure for datasets portability
            if daydir != expname[:8]:
                raise FileNotFoundError(
                    f"Experiment container '{expname}' is in wrong day directory "
                    f"'{daydir}'",
                )
            tuids.append(TUID(expname[:26]))
            if len(tuids) == max_results:
                return tuids
    if len(tuids) == 0:
        raise FileNotFoundError(f"No experiment found containing '{contains}'")
    return tuids


def snapshot(update: bool = False, clean: bool = True) -> dict:
    """State of all instruments setup as a JSON-compatible dictionary (everything
    that the custom JSON encoder class :class:`~qcodes.utils.NumpyJSONEncoder`
    supports).

    Parameters
    ----------
    update
        If True, first gets all values before filling the snapshot.
    clean
        If True, removes certain keys from the snapshot to create a more
        readable and compact snapshot.
    """
    snap = {"instruments": {}, "parameters": {}}

    # Instances of Instrument subclasses are recorded inside their subclasses
    for instrument_class in get_subclasses(Instrument, include_base=True):
        for (
            instrument
        ) in (
            instrument_class.instances()
        ):  # qcodes.Instrument.instances() returns valid objects only
            snap["instruments"][instrument.name] = instrument.snapshot(update=update)

    if clean:
        exclude_keys = {
            "inter_delay",
            "post_delay",
            "vals",
            "instrument",
            "functions",
            "__class__",
            "raw_value",
            "instrument_name",
            "full_name",
            "val_mapping",
        }
        snap = delete_keys_from_dict(snap, exclude_keys)

    return snap


# ######################################################################
# Private utilities
# ######################################################################


def _xi_and_yi_match(dsets: Iterable) -> bool:
    """Checks if all xi and yi data variables in `dsets` match.

    Returns `True` only when all these conditions are met:

    - Same number of xi's
    - Same number of yi's
    - Same attributes for xi's across `dsets`
    - Same attributes for yi's across `dsets`
    - Same order of the xi's across `dsets`
    - Same order of the yi's across `dsets`

    Otherwise returns `False`.
    """
    return _vars_match(dsets, var_type="x") and _vars_match(dsets, var_type="y")


def _vars_match(dsets: Iterable, var_type: str = "x") -> bool:
    """Checks if all the datasets have matching xi or yi."""

    def get_xi_attrs(dset: Dataset) -> tuple[str, ...]:
        # Hash is used in order to ensure everything matches:
        # name, long_name, unit, number of xi
        return tuple(dset[xi].attrs for xi in _get_parnames(dset, var_type))

    iterator = map(get_xi_attrs, dsets)
    # We can compare to the first one always
    tup0 = next(iterator, None)

    return all(tup == tup0 for tup in iterator)


def _get_parnames(dset: Dataset, par_type: str) -> Iterable:
    attr = "coords" if par_type == "x" else "data_vars"
    return sorted(key for key in getattr(dset, attr) if key.startswith(par_type))


def _is_batched(obj: Settable | Gettable) -> bool:
    """N.B. This function cannot be imported from quantify_core.measurement.type due to
    some circular dependencies that it would create in the
    quantify_core.measurement.__init__.

    Parameters
    ----------
    obj : Settable or Gettable
        settable or gettable to be checked.

    Returns
    -------
    :
        The `.batched` attribute of the settable/gettable `obj`, `False` if not present.
    """
    return getattr(obj, "batched", False)


def _is_uniformly_spaced_array(
    points: np.ndarray,
    rel_tolerance: float = 0.001,
) -> bool:
    """Determines if the points in the array are spaced uniformly.
    Intended mainly for `plotmon` to detect if it needs to interpolate the data first,
    otherwise `pyqtgraph` cannot handle the non-uniform case.

    Usually the points have been generated with `numpy.linspace()` or `numpy.arange`.

    This function is intended to be detect cases such as adaptively sampled datasets,
    logspace, etc..

    Parameters
    ----------
    points
        A 1-dimensional array of points (usually the setpoints in an experiment).
    rel_tolerance
        Maximum relative tolerance with respect to the size of a segment that would be
        generated by a :code:`numpy.linspace(min(points), max(points), len(points) - 1).
        The function returns :code:`False` if any segment in `points` violates this
        tolerance.

    Returns
    -------
    :
        Whether the array is uniformly spaced and monotonously increasing or decreasing.

    Examples
    --------
    This function assumes unique values. This means that if there are duplicates in
    `points` this function will return `False`. E.g.,

    >>> import quantify_core.data.handling as dh
    ... dh._is_uniformly_spaced_array([1, 2, 2, 3, 4])
    False

    Additionally, assumes monotonously increasing or decreasing values.
    """
    points = np.asarray(points)
    assert len(np.shape(points)) == 1, "Points must be 1-dimensional."

    # at least 3 points required
    if len(points) <= 2:
        return True

    max_, min_ = np.max(points), np.min(points)
    abs_tolerance = (max_ - min_) / (len(points) - 1) * rel_tolerance

    # Very likely by looking at the first and last segment we already know if it
    # is not uniform and the check is cheap to evaluate
    first_segment = np.abs(points[1] - points[0])
    last_segment = np.abs(points[-2] - points[-1])
    diff_first_last = np.abs(last_segment - first_segment)
    if diff_first_last > abs_tolerance:
        return False

    linspace = np.linspace(points[0], points[-1], len(points))
    diff_square = np.square(linspace[1:-1] - points[1:-1])
    if np.any(diff_square > np.square(abs_tolerance)):
        return False

    return True<|MERGE_RESOLUTION|>--- conflicted
+++ resolved
@@ -58,15 +58,9 @@
         list_to_ndarray
             If True, will try to convert python lists to a numpy array.
         args
-<<<<<<< HEAD
             Additional args to be passed to :class:`json.JSONDecoder`.
         kwargs
             Additional kwargs to be passed to :class:`json.JSONDecoder`.
-=======
-            Additional args to be passed to :class:`.json.JsonDecoder`.
-        kwargs
-            Additional kwargs to be passed to :class:`.json.JsonDecoder`.
->>>>>>> 9b7856e6
 
         """
         self.list_to_ndarray = list_to_ndarray
