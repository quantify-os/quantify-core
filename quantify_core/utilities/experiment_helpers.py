--- conflicted
+++ resolved
@@ -2,11 +2,7 @@
 # Licensed according to the LICENCE file on the main branch
 """Helpers for performing experiments."""
 import warnings
-<<<<<<< HEAD
 from typing import Any, Optional, Union, Dict, List, Literal
-=======
-from typing import Any, Dict, List, Optional, Union
->>>>>>> d21a923b
 
 import numpy as np
 from qcodes.instrument import Instrument, InstrumentChannel
