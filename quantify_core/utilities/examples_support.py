--- conflicted
+++ resolved
@@ -4,16 +4,6 @@
 # pylint: disable=too-many-arguments
 from __future__ import annotations
 
-<<<<<<< HEAD
-from typing import Tuple, Union, Any, Dict, Callable
-from pathlib import Path
-import xarray as xr
-import numpy as np
-from quantify_core.data.types import TUID
-import quantify_core.data.handling as dh
-import quantify_core.data.dataset_attrs as dd
-
-=======
 from pathlib import Path
 from typing import Any, Callable, Dict, Tuple, Union
 
@@ -23,7 +13,6 @@
 import quantify_core.data.dataset_attrs as dd
 import quantify_core.data.handling as dh
 from quantify_core.data.types import TUID
->>>>>>> 4c0b84ff
 
 # ######################################################################################
 # IQ-related data manipulation and plotting
@@ -323,11 +312,7 @@
     """
 
     from quantify_scheduler import Schedule
-<<<<<<< HEAD
-    from quantify_scheduler.gate_library import Reset, Measure, CZ, X, Y90
-=======
     from quantify_scheduler.gate_library import CZ, Y90, Measure, Reset, X
->>>>>>> 4c0b84ff
 
     sched = Schedule("S7 dance")
 
