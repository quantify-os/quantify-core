--- conflicted
+++ resolved
@@ -22,11 +22,7 @@
     """
     Creates a pyqtgraph widget that displays the instrument monitor window.
 
-<<<<<<< HEAD
-    .. include:: /examples/visualization.instrument_monitor.py.rst.txt
-=======
     .. include:: examples/visualization.instrument_monitor.py.rst.txt
->>>>>>> bd4f29d3
     """
 
     proc = None
