# ---
# jupyter:
#   jupytext:
#     cell_markers: \"\"\"
#     formats: py:percent
#     text_representation:
#       extension: .py
#       format_name: percent
#       format_version: '1.3'
#       jupytext_version: 1.12.0
#   kernelspec:
#     display_name: Python 3 (ipykernel)
#     language: python
#     name: python3
# ---

# %%
rst_conf = {"jupyter_execute_options": [":hide-code:"]}
# pylint: disable=duplicate-code
<<<<<<< HEAD


# %%
import numpy as np
=======
# pylint: disable=wrong-import-position


# %%
>>>>>>> 4c0b84ff
import matplotlib.pyplot as plt
import numpy as np

from quantify_core.analysis.calibration import has_calibration_points
from quantify_core.utilities.examples_support import mk_iq_shots


def _with_cal(data_):
    return np.concatenate((data_, (center_0, center_1)))


def _print(ax_, data_):
    ax_.set_title(
        f"W/out cal.: {has_calibration_points(data_)}\n"
        f"With cal.: {has_calibration_points(_with_cal(data_))}"
    )


fig, ((ax0, ax1), (ax2, ax3)) = plt.subplots(
    2, 2, figsize=(10, 10 / 1.6), sharex=True, sharey=True
)

center_0, center_1, center_2 = 0.6 + 1.2j, -0.2 + 0.5j, 0 + 1.5j
NUM_SHOTS = 50

data = mk_iq_shots(
    NUM_SHOTS,
    sigmas=[0.1] * 2,
    centers=(center_0, center_1),
    probabilities=[0.3, 1 - 0.3],
)

ax0.plot(data.real, data.imag, "o", label="Shots")
_print(ax0, data)

data = mk_iq_shots(
    NUM_SHOTS,
    sigmas=[0.1] * 3,
    centers=(center_0, center_1, center_2),
    probabilities=[0.35, 0.35, 1 - 0.35 - 0.35],
)
ax1.plot(data.real, data.imag, "o", label="Shots")
_print(ax1, data)

data = mk_iq_shots(
    NUM_SHOTS,
    sigmas=[0.1],
    centers=(center_0,),
    probabilities=[1],
)
ax2.plot(data.real, data.imag, "o", label="Shots")
_print(ax2, data)

data = np.fromiter(
    (
        mk_iq_shots(
            NUM_SHOTS * 2,
            sigmas=[0.5] * 2,
            centers=(center_0, center_1),
            probabilities=[prob, 1 - prob],
        ).mean()
        for prob in np.linspace(0, 1, 35)
    ),
    dtype=complex,
)
ax3.plot(data.real, data.imag, "o", label="Shots")
_print(ax3, data)

for i, ax in enumerate(fig.axes):
    ax.plot(center_0.real, center_0.imag, "^", label="|0>", markersize=10)
    ax.plot(center_1.real, center_1.imag, "d", label="|1>", markersize=10)
    if i == 1:
        ax.plot(center_2.real, center_2.imag, "*", label="|2>", markersize=10)
    ax.legend()<|MERGE_RESOLUTION|>--- conflicted
+++ resolved
@@ -17,17 +17,10 @@
 # %%
 rst_conf = {"jupyter_execute_options": [":hide-code:"]}
 # pylint: disable=duplicate-code
-<<<<<<< HEAD
-
-
-# %%
-import numpy as np
-=======
 # pylint: disable=wrong-import-position
 
 
 # %%
->>>>>>> 4c0b84ff
 import matplotlib.pyplot as plt
 import numpy as np
 
