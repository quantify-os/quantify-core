--- conflicted
+++ resolved
@@ -13,11 +13,7 @@
 # ---
 
 # %%
-<<<<<<< HEAD
-rst_json_conf = {"jupyter_execute_options": [":hide-code:"]}
-=======
 rst_conf = {"jupyter_execute_options": [":hide-code:"]}
->>>>>>> bd4f29d3
 # pylint: disable=line-too-long
 # pylint: disable=wrong-import-order
 # pylint: disable=wrong-import-position
@@ -25,11 +21,7 @@
 
 
 # %%
-<<<<<<< HEAD
-rst_json_conf = {"jupyter_execute_options": [":hide-code:", ":hide-output:"]}
-=======
 rst_conf = {"jupyter_execute_options": [":hide-code:", ":hide-output:"]}
->>>>>>> bd4f29d3
 
 from qcodes import Instrument
 
@@ -43,11 +35,7 @@
 """
 
 # %%
-<<<<<<< HEAD
-rst_json_conf = {"indent": "    "}
-=======
 rst_conf = {"indent": "    "}
->>>>>>> bd4f29d3
 
 import numpy as np
 from pathlib import Path
