--- conflicted
+++ resolved
@@ -41,15 +41,11 @@
               'sphinx_rtd_theme',
               'sphinx.ext.mathjax',
               'nbsphinx',
-<<<<<<< HEAD
               'sphinx-jsonschema',
-              'jupyter_sphinx.execute']
-=======
-              'sphinxcontrib.blockdiag',
               'jupyter_sphinx.execute',
               # to be replaced with jupyter_sphinx in 0.2.4+
+              'sphinxcontrib.blockdiag',
               ]
->>>>>>> e500a605
 
 # Add any paths that contain templates here, relative to this directory.
 templates_path = ['_templates']
