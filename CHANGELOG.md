# Changelog

## Unreleased

### Breaking Changes

### Merged branches and closed issues

- Documentation - Sphinx build now compatible with qcodes==0.36.0 (!416, counterpart of quantify-scheduler!552)
- Analysis - Make all analysis classes available from `quantify_core.analysis` (!418)
<<<<<<< HEAD
- Data - Improve `set_datadir` and `test_getset_datadir` style and readability (!419)
=======
- Added AttributeError to the exceptions explictly handled in loading of datasets for the remote plotmon (#352, !442)
- Added exception handling for SI_utilities.value_precision (#350, !442)
>>>>>>> 66cfe331

## 0.6.5 (2022-12-13)

### Merged branches and closed issues

- Data - Allow concatenation of datasets with different names (!389)
- Data - Allow concatenation of processed datasets (!394)
- Data - Update OS environment to disable HDF5 file locking (!404, !405)
- Documentation - Building sphinx documentation will now raise an error if one of the code cells fails to run (!407)
- Documentation - Fixed a typo in the figure text of the optimization analysis class. (!413)
- Fit - Add functions to load and save lmfit fit results from file (!286)
- Git - Changed git merge strategy to "union" for CHANGELOG.md and AUTHORS.md to reduce amount of merge conflicts (!399)
- Measurement Control - Add experiments_data submodule to measurement control (!393)
- Memory leak - Added ability to skip figure creation in analysis classes to prevent memory leaks in long-running nested experiments (!406)
- Memory leak - Fix a memory leak due to BaseAnalysis lru_cache (!390)
- QCoDeS - Create function `quantify_core.utilities.experiment_helpers.get_all_parents` to find all parents of QCoDeS submodule (!401)
- QCoDeS - Quantify now supports qcodes>=0.34.0 (!382)
- QuantifyFix - Bug in QuantifyExperiment when tuid is None (!396)
- Snapshots - Enable loading of settings of individual QCoDeS submodules and parameters from the saved snapshot (!384)
- Warnings - Deprecation warnings are now shown to end-users by default (by changing to `FutureWarning`) (!411)

## 0.6.4 (2022-10-13)

### Breaking changes

- MeasurementControl - Raise a `ValueError` exception if there are no setpoints (!370)
- Utilities - `make_hash` and `import_python_object_from_string` were removed, because they are not used in `quantify-core`. Use their counterparts from `quantify-scheduler`. (!371, quantify-os/quantify-scheduler!357)
- Docs - `notebook_to_jupyter_sphinx` sphinx extension has been removed (!378)
- Removed `BaseAnalysis.run_from()` and `BaseAnalysis.run_until()` functionality, which is almost unused by an average user. (!379)
- `BaseAnalysis.run()` function will return analysis object even if analysis has failed. Exceptions raised by analysis
  will be logged and not raised. (!379)
- The order of the arguments of `set_xlabel` and `set_ylabel` has been modified so that the `ax` is now optional argument (!376)

### Merged branches and closed issues

- Add functions to load and save lmfit fit results from file (!286)
- Remove various old temp requirement pins (counterpart of quantify-scheduler!447) (!368)
- Added support to SI_prefix_and_scale_factor for scaled units such as ns or GHz (!365, !373)
- InstrumentMonitor - Restore `initial_value` of `update_interval` param (removed in !324) (!375)
- Analysis - Use `long_name` instead of `name` XArray attribute as default for axis labels and plot messages (!380)
- Reduce quantify-core import time (!366)

## 0.6.3 (2022-08-05)

### Breaking changes

- MeasurementControl - Fix `print_progress` for 0 progress and do not raise when no setpoints (!363)

### Merged branches and closed issues

- Changes to InstrumentMonitor and PlotMonitor to fix errors due to racing conditions. (!358)
- Can save metadata with `QuantifyExperiment` (!355)
- Contribution guidelines updated, added: Versioning, Backward Compatibility and Deprecation Policy (!282)

## 0.6.2 (2022-06-30)

- Sanitize Markdown for proper display on PyPi.
- Data Handling - New function to extract parameters from snapshot, including submodules (!360)

## 0.6.1 (2022-06-30)

### Merged branches and closed issues

- Require lmfit >= 1.0.3 due to a typo within lmfit for the `guess_from_peak2d` function. (!346)
- Fixed calling `super().create_figures()` when inheriting analysis classes (issue was introduced by merge request !337). (#313)
- PlotMonitor - Fix crash in secondary plotmon when data is one-dimensional. (!349)
- Documentation sources are converted from restructured text format to MyST markdown. (!350)

## 0.6.0 (2022-05-25)

### Breaking changes

- Supported Python versions are now 3.8-3.10. Python 3.7 support is dropped. (!328)
- MeasurementControl - Removed the `instrument_monitor` (InstrumentRefParameter) from the `MeasurementControl` class. There is no need to couple the instrument monitor object with the `MeasurementControl` anymore. (!324)
- InstrumentMonitor - Made the `update` method private (renamed to `_update`). Also removed the `force` argument in the method. (!324)

### Merged branches and closed issues

- InstrumentMonitor - Display parameter values with non-number type nicely. Only for parameters without unit. (!336)
- Data Handling - Setting datadir to None now correctly sets datadir to default directory (~/quantify-data/). (!338)
- Data Handling - Added a DecodeToNumpy decoder class and function argument `list_to_ndarray` to the function `load_snapshot`, which enables `load_settings_onto_instrument` to support loading numpy arrays parameters from json lists. (!342, !343, #309)
- Data handling - Add API to save custom text files as experiment data. (!325)
- Data handling - Fix attributes handling when converting datasets with `to_gridded()` method. (!277, !302)
- Experiment helpers - Loading settings from snapshot now supports Instrument submodules. (#307, !338)
- Plotmon - Suppress warning about all-NaN datasets during plotting. (!314)
- Visualization - Added kwarg dicts to `plot_fit` to pass matplotlib keyword arguments and `plot_fit` returns list of matplotlib Line2D objects. (!334, !331 (closed))
- Analysis - CosineModel now guesses a frequency based on a Fourier transform of the data. (!335)
- Analysis - We do not store all Matplotlib figures and axes for all analysis objects in memory anymore. This fixes out-of-memory error for long measurement runs, when a lot of figures are created. (#298, !337, !345)
- MeasurementControl - Performance improvement in MeasurementControl data construction. (!333)
- Bugfix - Fix QHullError occurring in RemotePlotmon when supplying two uniformly spaced settables to MeasurementControl.setpoints(). (#305, !323)
- Packaging and distribution - Added support for PEP 561. (!322)

## 0.5.3 (2022-02-25)

### Merged branches and closed issues

- Analysis - Changed the metric of the AllXY analysis to use the mean of the absolute deviations. (!300)
- MeasurementControl - Added a `measurement_description` function in the MeasurementControl to return a serializable description of the latest measurement. (!279)
- MeasurementControl - Add option to run an experiment without saving data (!308)
- Infrastructure - Added utilities to support deprecation (!281)
- Bugfix - Fix qcodes 0.32.0 incompatibility by replacing all references of `qcodes.Instrument._all_instruments`. (!295)

## 0.5.2 (2021-12-08)

### Merged branches and closed issues

- Data - Introduced a QuantifyExperiment class within the data.experiment module to separate data handling responsibilities from MeasurementControl. (!273, !274)
- Docs - Added quantify logo to the documentation. (!263)
- Infrastructure - Fixes the latest tests. (Except for Sphinx issues) (!275)
- Infrastructure - Fixes the tests temporarily by pinning matplotlib 3.4.3 (!269)
- Infrastructure - Added prospector config file for mypy in codacy. (copy from quantify-scheduler) (!259)
- Bugfix - Fix a bug in adjust_axeslabels_SI. (!272)

## 0.5.1 (2021-11-01)

### Merged branches and closed issues

- Analysis - Automatically rotate Rabi data to the axis with the best SNR (#249, !223)
- Analysis - Added support for calibration points to rotate and scale data to a calibrated axis for single-qubit timedomain experiments (T1, Echo, Ramsey and AllXY) (#227,  !219)
- Analysis - Added extra constraints to fits for T1, Echo and Ramsey when using a calibrated axis (T1, Echo, Ramsey) (#236,  !219)
- Analysis - Removed requirement for data on which to perform timedomain analysis to be acquired in radial coordinates (#227, !213).
- Analysis - Removed positive amplitude constraint from Rabi analysis (!213).
- Analysis - Detect calibration points automatically for single qubit time-domain experiments (!234)
- Docs - Added bibliography with sphinxcontrib-bibtex extension (!207).
- Docs - Added notebook_to_jupyter_sphinx sphinx extension converter for tutorials writing (!220).
- Docs - Add qcodes parameters docs to sphinx build (!255)
- Docs - Adds a notebook to jupyter sphinx converter for tutorials writing. (!220)
- MeasurementControl - Added representation with summary of settables, gettables and setpoints (!222).
- MeasurementControl - Added lazy_set functionality to avoid setting settables to same value (#261, !233).
- InstrumentMonitor - Extended Instrument Monitor to handle submodules and channels (#213, !226).
- Data - Adopted new specification for dataset v2.0 format. (!224)
- Infrastructure - Adds additional pre-commit and pre-push hooks (!254)
- Infrastructure - Ensure line endings are always committed with unix-like style (!227)
- Visualization - Factor out plotmon refresh from MeasurementControl (!248)
- Bugfix - Solved a bug where a fit would fail for a Ramsey experiment with negative values (#246, !219)
- Bugfix - Rabi analysis for negative signal amplitudes can now converge. (!213)
- Bugfix - Fixed divide by 0 warning in resonator spectroscopy analysis (!216).
- Bugfix - Fixed snapshot failing for qcodes instruments with dead weakrefs (!221).
- Bugfix - load_settings_onto_instrument does not try to set parameters to None if they are already None (#232, !225)
- Bugfix - replace OrderedDict with dict (!237)
- Bugfix - Fixes to utilities.general and function rename (!232)
- Bugfix - Fixes temporarily the funcparserlib failing rtd. (!249)
- Bugfix - alpha settings_overwrite\["mpl_transparent_background"\] = False (!236)
- Bugfix - Ramsey analysis cal points (!235)
- Bugfix - Ensures MeasurementControl representation works even when instruments are closed/freshly instantiated. (follow up from !226) (!229)
- Bugfix - fix snapshot for dead instruments (!221)
- Bugfix - The load_settings_onto_instrument function no longer attempts to set a QCoDeS parameter to None in certain cases. (!225)
- Bugfix - Fix filelock logging (!238)
- Bugfix - Fix divide by 0 which gives warning in resonator analysis (!216)
- Bugfix - Fix a bug in adjust_axeslabels_SI where it would update a label if no unit was provided (!272)

## 0.5.0 (2021-08-06)

### Breaking changes

- Change of namespace from quantify.\* to quantify_core.\*

### Merged branches and closed issues

- Change namespace. (!195)
- Support xarray >0.18.0. (!198, #223)
- Unpinned pyqt5 version in setup to fix bug on macOS big sur. (!203)
- Added an example stopwatch gettable. (!187)
- Added new utility class quantify_core.utilities.inspect_utils. (!190, !192)
- Delete print(list) statement from locate_experiment_container. (!194)
- Allow for unit-aware printing of floats and other values with no error. (!167, #193)
- Plotmon: support non-linear (e.g., logarithmic space) for x and y coordinates. (!201)
- Consistency of naming conventions in analysis code. (!188)
- Ramsey analysis. (!166)
- Echo analysis. (!176)
- AllXY analysis. (!177)
- Interpolated 2D analysis and ND optimization analysis. (!180)
- Quantities of interest saving to JSON now supports more types, including uncertainties.ufloats. (!164, #152)

## 0.4.0 (2021-05-10)

- Release of the analysis framework including basic analyses, example classes and documentation on how to make a custom analysis class.
- Various bug fixes.
- First beta-release of quantify-core.

### Merged branches and closed issues

- Defined how to pass optional arguments for analysis subclasses. (#184, !158)
- Added warning when an analysis class returns a bad fit and improve UX. (!163)
- Renamed analysis variables `.dataset` and `.dataset_raw` for consistency. (#197, !171)
- add support for ufloat in format_value_string (!151)
- Provide methods for loading quantities of interest and processed dataset. (#191, !165)
- Added Rabi analysis subclass. (!159)
- fix for the multiple kwargs keys being passed into ax.text (!154)
- log the pip packages in the CI (same as in scheduler) (!168)
- UX improvements over current analysis flow control interrupt_before interface. (#183, !158)
- Allow providing an xarray dataset as input for analysis (#181, !156)
- Adds pytest fixture tmpdir_factory whenever possible. (!162)
- Fixes a bug with range-casting in the plot_fit function in the mpl_plotting module (!142)
- Utility function to handle the None edge case when converting lmfit pars to ufloat (#186, !160)
- T1 analysis (!137)
- Fixed a bug with loading settings onto an instrument (#166, !139)
- Storing quantities of interest in spectroscopy analysis simplified (!152)
- fix warning: Using a non-tuple sequence for multidimensional indexing is deprecated (!147)
- simplified header for all python files (#92, !146)
- Drop MeasurementControl soft_avg parameter in favor of MC.run(soft_avg=3) (!144)
- Better displaying of lmfit parameters and standard errors (!133)
- Plot duplicate setpoints in a 1D dataset (#173, !134)
- Downgrade and pin pyqt5 version (#170, !134)
- Sphinx autodoc function parameters and output types based on type hints!113
- Implemented {code}`numpy.bool_` patch for xarray 0.17.0 (temp fix for #161, !131)

### Breaking changes

- Analysis steps execution refactored and added optional arguments through `.run` (#184, !158)
  - Any analysis class now requires explicit execution of the steps with `.run()`.
  - One-liner still available `a_obj = MyAnalysisClass().run()`
- Analysis dataset variables and filename changed for consistency (!171):
  - `BaseAnalysis.dataset_raw` renamed to `BaseAnalysis.dataset`
  - `BaseAnalysis.dataset` renamed to `BaseAnalysis.dataset_processed`
  - "processed_dataset.hdf5" renamed to "dataset_processed.hdf5"
- The MeasurementControl soft_avg parameter has been removed. The same fucntionality is now available through MC.run(soft_avg=n) (!144)

## 0.3.2 (2021-03-17)

- Analysis framework beta version (limited documentation).
- Measurement control supports an inner loop in batched mode with outer iterative loops.
- Improvements to the dataset format (potentially breaking changes, see notes below).
  - Support of complex numbers and arrays in the dataset storage through `h5netcdf` engine.
  - Proper use of the coordinate property of xarray in quantify datasets.
- New data handling utilities: `load_dataset_from_path`, `locate_experiment_container`, `write_dataset`.
- Keyboard interrupt and Jupyter kernel interrupts are handled safely in MeasurementControl.
- Improved and more extensive documentation.
- Various bug fixes.

### Merged branches and closed issues

- Dataset format changed to use Xarray Coordinates \[no Dimensions\] (!98)
- Added batched mode with outer iterative loops (!98)
- Switched default dataset engine to support complex numbers #150 (!114)
- Analysis class, framework, subclass examples #63 (!89, !122, !123)
- Cyclic colormaps auto-detect in 2D analysis (!118, !122)
- Safely handle Keyboard interrupt or Jupyter kernel interrupts (!125, !127)

### Potentially breaking changes

Please see merge request !98 for a python snippet that will make all previous datasets compliant with this change!
Note that this is only required if you want to load old datasets in `quantify.visualization.pyqt_plotmon.PlotMonitor_pyqt`.

- Dataset format is updated to use Xarray Coordinates \[no Dimensions\] (!98)
- The TUID class is only a validator now to avoid issues with `h5netcdf`

## 0.3.1 (2021-02-15)

- Added function to load settings from previous experiments onto instruments (load_settings_onto_instrument).
- Added support for @property as attributes of Settables/Gettables.
- Migrated code style to black.
- Fixed support for python3.9.
- Significant improvements to general documentation.
- Improved installation instructions for windows and MacOS.
- Changed the dataset .unit attribute to .units to adopt xarray default (Breaking change!).
- Various minor bugfixes.

### Merged branches and closed issues

- Windows install instr (!79)
- Load instrument settings (!29)
- Docs/general fixes (!82)
- updated copyright years (!84)
- Hotfix makefile docs (!83)
- Hot fix tuids max num (!85)
- added reqs for scipy, fixes #133 (!87)
- Added link on cross-fork collaboration (!90)
- Allow easy access to the tests datadir from a simple import (!95)
- Add custom css for rtd (!27)
- Dset units attr, closes #147 (!101)
- Add setGeometry method to instrument monitor and plotmon (!88)
- Enforce a datadir choice to avoid potential data loss (!86)
- Migrated code style to black (!93)
- Fixed support for python3.9 (!94)
- Added support for dynamic change of datadir for plotmon (!97)
- Added support for @property as attributes of Settables/Gettables (!100)
- "unit" attr of xarray variables in dataset changed to "units" for compatibility with xarray utilities. (!101)
- Updated numpy requirement (!104)
- Updated installation intructions for MacOS #142 (!99)
- Bugfix for get tuids containing method (!106)

### Breaking changes

Please see merge request !101 for a python snippet that will make all previous datasets compliant with this breaking change!

- "unit" attr of xarray variables in dataset changed to "units" for compatibility with xarray utilities. (!101)

## 0.3.0 (2020-12-17)

- Persistence mode feature added to the plotting monitor responsible for visualization during experiments, see also tutorial 4 in the docs.
- Instrument monitor feature added to support live snapshot monitoring during experiments.
- Renaming of \[soft, hard\]-loops to \[iterative, batched\]-loops respectively.
- Adds t_start and t_stop arguments to the function get_tuids_containing in quantify.data.handling.
- Various bug fixes and improvements to documentation.

### Merged branches and closed issues

- Fix for pyqtgraph plotting and instrument monitor remote process sleeping !81.
- Plotting monitor is now running in a completely detached process !78.
- Persistence mode added to the plotting monitor !72.
- Adds explicit numpy version number (==1.19.2) requirement for windows in the setup. (!74).
- Improved documentation on how to set/get the datadirectory #100 (!71)
- Batched refactor. Closes #113 (!69).
- Instrument monitor feature added. Closes #62 (!65).
- Hot-fix for exception handling of gettable/settable in MC. Closes #101 (!64).
- Added t_start and t_stop arguments to get_tuids_containing function within quantify.data.handling. Closes #69 (!57, !62).
- Fix for the case when MC does not call finish on gettable. Closes #96 (!60).

## 0.2.0 (2020-10-16)

- Repository renamed to quantify-core.
- Scheduler functionality factored out into quantify-scheduler repository.

### Merged branches and closed issues

- !11 Advanced MC, closed #13.
- First prototype of sequencer #16 (!13), moved to quantify-scheduler.
- Documentation of sequencer datatypes #19 (!13), moved to quantify-scheduler.
- Simplified settable gettable interface #32 (!15).
- Keyboard interrupt handler for Measurement Control #20 (!12).
- Documentation for gettable and settable #27 (!14).
- Sequencer hardening and cleanup (!16), moved to quantify-scheduler.
- CZ doc updates and rudimentary CZ implementation (!18), moved to quantify-scheduler.
- Pulsar asm backend (!17), moved to quantify-scheduler.
- Minor fixes sequencer (!19), moved to quantify-scheduler.
- Utility function to get_tuids_containing #48 (!22).
- Enable modulation bugfix #42 (!23), moved to quantify-scheduler.
- Added copyright notices to source files #36 (!25).
- Custom readthedocs theme to change column width, fixes #28 (!27).
- Amplitude limit on waveforms #41 (!24), moved to quantify-scheduler.
- Pulse diagram autoscaling bufix #49 (!26), moved to quantify-scheduler.
- Implementation of adaptive measurement loops in the measurement control #24 (!21)
- Load instrument settings utility function #21, !29.
- Support for data acquisition in sequencer (!28), moved to quantify-scheduler.
- Documentation for data storage, experiment containers and dataset #7 (!20).
- Function to create a plot monitor from historical data #56 (!32).
- Bugfix for buffersize in dynamically resized dataset (!35).
- Bugfix for adaptive experiments with n return variables (!34)
- Exteneded sequencer.rst tutorial to include QRM examples (!33), moved to quantify-scheduler.
- Refactor, Moved quantify-scheduler to new repository (!37).
- Gettable return variables made consistent for multiple gettables #68 (!38).
- Contribution guidelines updated #53 (!31).
- Bugfix for unexpected behaviour in keyboard interrupt for measurements #73 (!39)
- Documentation improvements #71 (!40).
- Improvements to tutorial !41.
- Removed visualization for scheduler !43.
- Fix broken links in install and contributions !44.
- Fixes bug in TUID validator #75 (42).
- Standardize use of numpydoc accross repo #67 (!46).
- Fix for online build on readthedocs !47.
- CI hardening, base python version for tests is 3.7 (minimum version) !50.
- New data folder structure (Breaking change!) #76 (!48).
- Updated installation guide #77 (!49).
- Minor changes to RTD displaying issues (!51).
- Convert jupyter notebooks to .rst files with jupyter-execute (!52).
- Cleanup before opening repo #86 and #82 (!53)

## 0.1.1 (2020-05-25)

- Hotfix to update package label and fix PyPI

## 0.1.0 (2020-05-21)

- First release on PyPI.

---

🗈 **Note**

- \#  denotes a closed issue.
- ! denotes a merge request.

---<|MERGE_RESOLUTION|>--- conflicted
+++ resolved
@@ -8,12 +8,9 @@
 
 - Documentation - Sphinx build now compatible with qcodes==0.36.0 (!416, counterpart of quantify-scheduler!552)
 - Analysis - Make all analysis classes available from `quantify_core.analysis` (!418)
-<<<<<<< HEAD
 - Data - Improve `set_datadir` and `test_getset_datadir` style and readability (!419)
-=======
 - Added AttributeError to the exceptions explictly handled in loading of datasets for the remote plotmon (#352, !442)
 - Added exception handling for SI_utilities.value_precision (#350, !442)
->>>>>>> 66cfe331
 
 ## 0.6.5 (2022-12-13)
 
