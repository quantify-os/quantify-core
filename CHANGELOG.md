# Changelog

<<<<<<< HEAD
## 0.6.4 (2022-10-13)
=======
## Unreleased

* Add functions to load and save lmfit fit results from file (!286)
* Fix a memory leak due to BaseAnalysis lru_cache (!390)
>>>>>>> e4274e51

### Breaking changes

- MeasurementControl - Raise a `ValueError` exception if there are no setpoints (!370)
- Utilities - `make_hash` and `import_python_object_from_string` were removed, because they are not used in `quantify-core`. Use their counterparts from `quantify-scheduler`. (!371, quantify-os/quantify-scheduler!357)
- Docs - `notebook_to_jupyter_sphinx` sphinx extension has been removed (!378)
- Removed `BaseAnalysis.run_from()` and `BaseAnalysis.run_until()` functionality, which is almost unused by an average user. (!379)
- `BaseAnalysis.run()` function will return analysis object even if analysis has failed. Exceptions raised by analysis
  will be logged and not raised. (!379)

### Merged branches and closed issues

- Add functions to load and save lmfit fit results from file (!286)
- Remove various old temp requirement pins (counterpart of quantify-scheduler!447) (!368)
- Added support to SI_prefix_and_scale_factor for scaled units such as ns or GHz (!365, !373)
- InstrumentMonitor - Restore `initial_value` of `update_interval` param (removed in !324) (!375)
- Analysis - Use `long_name` instead of `name` XArray attribute as default for axis labels and plot messages (!380)
- Reduce quantify-core import time (!366)

## 0.6.3 (2022-08-05)

### Breaking changes

- MeasurementControl - Fix `print_progress` for 0 progress and do not raise when no setpoints (!363)

### Merged branches and closed issues

- Changes to InstrumentMonitor and PlotMonitor to fix errors due to racing conditions. (!358)
- Can save metadata with `QuantifyExperiment` (!355)
- Contribution guidelines updated, added: Versioning, Backward Compatibility and Deprecation Policy (!282)

## 0.6.2 (2022-06-30)

- Sanitize Markdown for proper display on PyPi.
- Data Handling - New function to extract parameters from snapshot, including submodules (!360)

## 0.6.1 (2022-06-30)

### Merged branches and closed issues

- Require lmfit >= 1.0.3 due to a typo within lmfit for the `guess_from_peak2d` function. (!346)
- Fixed calling `super().create_figures()` when inheriting analysis classes (issue was introduced by merge request !337). (#313)
- PlotMonitor - Fix crash in secondary plotmon when data is one-dimensional. (!349)
- Documentation sources are converted from restructured text format to MyST markdown. (!350)

## 0.6.0 (2022-05-25)

### Breaking changes

- Supported Python versions are now 3.8-3.10. Python 3.7 support is dropped. (!328)
- MeasurementControl - Removed the `instrument_monitor` (InstrumentRefParameter) from the `MeasurementControl` class. There is no need to couple the instrument monitor object with the `MeasurementControl` anymore. (!324)
- InstrumentMonitor - Made the `update` method private (renamed to `_update`). Also removed the `force` argument in the method. (!324)

### Merged branches and closed issues

- InstrumentMonitor - Display parameter values with non-number type nicely. Only for parameters without unit. (!336)
- Data Handling - Setting datadir to None now correctly sets datadir to default directory (~/quantify-data/). (!338)
- Data Handling - Added a DecodeToNumpy decoder class and function argument `list_to_ndarray` to the function `load_snapshot`, which enables `load_settings_onto_instrument` to support loading numpy arrays parameters from json lists. (!342, !343, #309)
- Data handling - Add API to save custom text files as experiment data. (!325)
- Data handling - Fix attributes handling when converting datasets with `to_gridded()` method. (!277, !302)
- Experiment helpers - Loading settings from snapshot now supports Instrument submodules. (#307, !338)
- Plotmon - Suppress warning about all-NaN datasets during plotting. (!314)
- Visualization - Added kwarg dicts to `plot_fit` to pass matplotlib keyword arguments and `plot_fit` returns list of matplotlib Line2D objects. (!334, !331 (closed))
- Analysis - CosineModel now guesses a frequency based on a Fourier transform of the data. (!335)
- Analysis - We do not store all Matplotlib figures and axes for all analysis objects in memory anymore. This fixes out-of-memory error for long measurement runs, when a lot of figures are created. (#298, !337, !345)
- MeasurementControl - Performance improvement in MeasurementControl data construction. (!333)
- Bugfix - Fix QHullError occurring in RemotePlotmon when supplying two uniformly spaced settables to MeasurementControl.setpoints(). (#305, !323)
- Packaging and distribution - Added support for PEP 561. (!322)

## 0.5.3 (2022-02-25)

### Merged branches and closed issues

- Analysis - Changed the metric of the AllXY analysis to use the mean of the absolute deviations. (!300)
- MeasurementControl - Added a `measurement_description` function in the MeasurementControl to return a serializable description of the latest measurement. (!279)
- MeasurementControl - Add option to run an experiment without saving data (!308)
- Infrastructure - Added utilities to support deprecation (!281)
- Bugfix - Fix qcodes 0.32.0 incompatibility by replacing all references of `qcodes.Instrument._all_instruments`. (!295)

## 0.5.2 (2021-12-08)

### Merged branches and closed issues

- Data - Introduced a QuantifyExperiment class within the data.experiment module to separate data handling responsibilities from MeasurementControl. (!273, !274)
- Docs - Added quantify logo to the documentation. (!263)
- Infrastructure - Fixes the latest tests. (Except for Sphinx issues) (!275)
- Infrastructure - Fixes the tests temporarily by pinning matplotlib 3.4.3 (!269)
- Infrastructure - Added prospector config file for mypy in codacy. (copy from quantify-scheduler) (!259)
- Bugfix - Fix a bug in adjust_axeslabels_SI. (!272)

## 0.5.1 (2021-11-01)

### Merged branches and closed issues

- Analysis - Automatically rotate Rabi data to the axis with the best SNR (#249, !223)
- Analysis - Added support for calibration points to rotate and scale data to a calibrated axis for single-qubit timedomain experiments (T1, Echo, Ramsey and AllXY) (#227,  !219)
- Analysis - Added extra constraints to fits for T1, Echo and Ramsey when using a calibrated axis (T1, Echo, Ramsey) (#236,  !219)
- Analysis - Removed requirement for data on which to perform timedomain analysis to be acquired in radial coordinates (#227, !213).
- Analysis - Removed positive amplitude constraint from Rabi analysis (!213).
- Analysis - Detect calibration points automatically for single qubit time-domain experiments (!234)
- Docs - Added bibliography with sphinxcontrib-bibtex extension (!207).
- Docs - Added notebook_to_jupyter_sphinx sphinx extension converter for tutorials writing (!220).
- Docs - Add qcodes parameters docs to sphinx build (!255)
- Docs - Adds a notebook to jupyter sphinx converter for tutorials writing. (!220)
- MeasurementControl - Added representation with summary of settables, gettables and setpoints (!222).
- MeasurementControl - Added lazy_set functionality to avoid setting settables to same value (#261, !233).
- InstrumentMonitor - Extended Instrument Monitor to handle submodules and channels (#213, !226).
- Data - Adopted new specification for dataset v2.0 format. (!224)
- Infrastructure - Adds additional pre-commit and pre-push hooks (!254)
- Infrastructure - Ensure line endings are always committed with unix-like style (!227)
- Visualization - Factor out plotmon refresh from MeasurementControl (!248)
- Bugfix - Solved a bug where a fit would fail for a Ramsey experiment with negative values (#246, !219)
- Bugfix - Rabi analysis for negative signal amplitudes can now converge. (!213)
- Bugfix - Fixed divide by 0 warning in resonator spectroscopy analysis (!216).
- Bugfix - Fixed snapshot failing for qcodes instruments with dead weakrefs (!221).
- Bugfix - load_settings_onto_instrument does not try to set parameters to None if they are already None (#232, !225)
- Bugfix - replace OrderedDict with dict (!237)
- Bugfix - Fixes to utilities.general and function rename (!232)
- Bugfix - Fixes temporarily the funcparserlib failing rtd. (!249)
- Bugfix - alpha settings_overwrite\["mpl_transparent_background"\] = False (!236)
- Bugfix - Ramsey analysis cal points (!235)
- Bugfix - Ensures MeasurementControl representation works even when instruments are closed/freshly instantiated. (follow up from !226) (!229)
- Bugfix - fix snapshot for dead instruments (!221)
- Bugfix - The load_settings_onto_instrument function no longer attempts to set a QCoDeS parameter to None in certain cases. (!225)
- Bugfix - Fix filelock logging (!238)
- Bugfix - Fix divide by 0 which gives warning in resonator analysis (!216)
- Bugfix - Fix a bug in adjust_axeslabels_SI where it would update a label if no unit was provided (!272)

## 0.5.0 (2021-08-06)

### Breaking changes

- Change of namespace from quantify.\* to quantify_core.\*

### Merged branches and closed issues

- Change namespace. (!195)
- Support xarray >0.18.0. (!198, #223)
- Unpinned pyqt5 version in setup to fix bug on macOS big sur. (!203)
- Added an example stopwatch gettable. (!187)
- Added new utility class quantify_core.utilities.inspect_utils. (!190, !192)
- Delete print(list) statement from locate_experiment_container. (!194)
- Allow for unit-aware printing of floats and other values with no error. (!167, #193)
- Plotmon: support non-linear (e.g., logarithmic space) for x and y coordinates. (!201)
- Consistency of naming conventions in analysis code. (!188)
- Ramsey analysis. (!166)
- Echo analysis. (!176)
- AllXY analysis. (!177)
- Interpolated 2D analysis and ND optimization analysis. (!180)
- Quantities of interest saving to JSON now supports more types, including uncertainties.ufloats. (!164, #152)

## 0.4.0 (2021-05-10)

- Release of the analysis framework including basic analyses, example classes and documentation on how to make a custom analysis class.
- Various bug fixes.
- First beta-release of quantify-core.

### Merged branches and closed issues

- Defined how to pass optional arguments for analysis subclasses. (#184, !158)
- Added warning when an analysis class returns a bad fit and improve UX. (!163)
- Renamed analysis variables `.dataset` and `.dataset_raw` for consistency. (#197, !171)
- add support for ufloat in format_value_string (!151)
- Provide methods for loading quantities of interest and processed dataset. (#191, !165)
- Added Rabi analysis subclass. (!159)
- fix for the multiple kwargs keys being passed into ax.text (!154)
- log the pip packages in the CI (same as in scheduler) (!168)
- UX improvements over current analysis flow control interrupt_before interface. (#183, !158)
- Allow providing an xarray dataset as input for analysis (#181, !156)
- Adds pytest fixture tmpdir_factory whenever possible. (!162)
- Fixes a bug with range-casting in the plot_fit function in the mpl_plotting module (!142)
- Utility function to handle the None edge case when converting lmfit pars to ufloat (#186, !160)
- T1 analysis (!137)
- Fixed a bug with loading settings onto an instrument (#166, !139)
- Storing quantities of interest in spectroscopy analysis simplified (!152)
- fix warning: Using a non-tuple sequence for multidimensional indexing is deprecated (!147)
- simplified header for all python files (#92, !146)
- Drop MeasurementControl soft_avg parameter in favor of MC.run(soft_avg=3) (!144)
- Better displaying of lmfit parameters and standard errors (!133)
- Plot duplicate setpoints in a 1D dataset (#173, !134)
- Downgrade and pin pyqt5 version (#170, !134)
- Sphinx autodoc function parameters and output types based on type hints!113
- Implemented {code}`numpy.bool_` patch for xarray 0.17.0 (temp fix for #161, !131)

### Breaking changes

- Analysis steps execution refactored and added optional arguments through `.run` (#184, !158)
  - Any analysis class now requires explicit execution of the steps with `.run()`.
  - One-liner still available `a_obj = MyAnalysisClass().run()`
- Analysis dataset variables and filename changed for consistency (!171):
  - `BaseAnalysis.dataset_raw` renamed to `BaseAnalysis.dataset`
  - `BaseAnalysis.dataset` renamed to `BaseAnalysis.dataset_processed`
  - "processed_dataset.hdf5" renamed to "dataset_processed.hdf5"
- The MeasurementControl soft_avg parameter has been removed. The same fucntionality is now available through MC.run(soft_avg=n) (!144)

## 0.3.2 (2021-03-17)

- Analysis framework beta version (limited documentation).
- Measurement control supports an inner loop in batched mode with outer iterative loops.
- Improvements to the dataset format (potentially breaking changes, see notes below).
  - Support of complex numbers and arrays in the dataset storage through `h5netcdf` engine.
  - Proper use of the coordinate property of xarray in quantify datasets.
- New data handling utilities: `load_dataset_from_path`, `locate_experiment_container`, `write_dataset`.
- Keyboard interrupt and Jupyter kernel interrupts are handled safely in MeasurementControl.
- Improved and more extensive documentation.
- Various bug fixes.

### Merged branches and closed issues

- Dataset format changed to use Xarray Coordinates \[no Dimensions\] (!98)
- Added batched mode with outer iterative loops (!98)
- Switched default dataset engine to support complex numbers #150 (!114)
- Analysis class, framework, subclass examples #63 (!89, !122, !123)
- Cyclic colormaps auto-detect in 2D analysis (!118, !122)
- Safely handle Keyboard interrupt or Jupyter kernel interrupts (!125, !127)

### Potentially breaking changes

Please see merge request !98 for a python snippet that will make all previous datasets compliant with this change!
Note that this is only required if you want to load old datasets in `quantify.visualization.pyqt_plotmon.PlotMonitor_pyqt`.

- Dataset format is updated to use Xarray Coordinates \[no Dimensions\] (!98)
- The TUID class is only a validator now to avoid issues with `h5netcdf`

## 0.3.1 (2021-02-15)

- Added function to load settings from previous experiments onto instruments (load_settings_onto_instrument).
- Added support for @property as attributes of Settables/Gettables.
- Migrated code style to black.
- Fixed support for python3.9.
- Significant improvements to general documentation.
- Improved installation instructions for windows and MacOS.
- Changed the dataset .unit attribute to .units to adopt xarray default (Breaking change!).
- Various minor bugfixes.

### Merged branches and closed issues

- Windows install instr (!79)
- Load instrument settings (!29)
- Docs/general fixes (!82)
- updated copyright years (!84)
- Hotfix makefile docs (!83)
- Hot fix tuids max num (!85)
- added reqs for scipy, fixes #133 (!87)
- Added link on cross-fork collaboration (!90)
- Allow easy access to the tests datadir from a simple import (!95)
- Add custom css for rtd (!27)
- Dset units attr, closes #147 (!101)
- Add setGeometry method to instrument monitor and plotmon (!88)
- Enforce a datadir choice to avoid potential data loss (!86)
- Migrated code style to black (!93)
- Fixed support for python3.9 (!94)
- Added support for dynamic change of datadir for plotmon (!97)
- Added support for @property as attributes of Settables/Gettables (!100)
- "unit" attr of xarray variables in dataset changed to "units" for compatibility with xarray utilities. (!101)
- Updated numpy requirement (!104)
- Updated installation intructions for MacOS #142 (!99)
- Bugfix for get tuids containing method (!106)

### Breaking changes

Please see merge request !101 for a python snippet that will make all previous datasets compliant with this breaking change!

- "unit" attr of xarray variables in dataset changed to "units" for compatibility with xarray utilities. (!101)

## 0.3.0 (2020-12-17)

- Persistence mode feature added to the plotting monitor responsible for visualization during experiments, see also tutorial 4 in the docs.
- Instrument monitor feature added to support live snapshot monitoring during experiments.
- Renaming of \[soft, hard\]-loops to \[iterative, batched\]-loops respectively.
- Adds t_start and t_stop arguments to the function get_tuids_containing in quantify.data.handling.
- Various bug fixes and improvements to documentation.

### Merged branches and closed issues

- Fix for pyqtgraph plotting and instrument monitor remote process sleeping !81.
- Plotting monitor is now running in a completely detached process !78.
- Persistence mode added to the plotting monitor !72.
- Adds explicit numpy version number (==1.19.2) requirement for windows in the setup. (!74).
- Improved documentation on how to set/get the datadirectory #100 (!71)
- Batched refactor. Closes #113 (!69).
- Instrument monitor feature added. Closes #62 (!65).
- Hot-fix for exception handling of gettable/settable in MC. Closes #101 (!64).
- Added t_start and t_stop arguments to get_tuids_containing function within quantify.data.handling. Closes #69 (!57, !62).
- Fix for the case when MC does not call finish on gettable. Closes #96 (!60).

## 0.2.0 (2020-10-16)

- Repository renamed to quantify-core.
- Scheduler functionality factored out into quantify-scheduler repository.

### Merged branches and closed issues

- !11 Advanced MC, closed #13.
- First prototype of sequencer #16 (!13), moved to quantify-scheduler.
- Documentation of sequencer datatypes #19 (!13), moved to quantify-scheduler.
- Simplified settable gettable interface #32 (!15).
- Keyboard interrupt handler for Measurement Control #20 (!12).
- Documentation for gettable and settable #27 (!14).
- Sequencer hardening and cleanup (!16), moved to quantify-scheduler.
- CZ doc updates and rudimentary CZ implementation (!18), moved to quantify-scheduler.
- Pulsar asm backend (!17), moved to quantify-scheduler.
- Minor fixes sequencer (!19), moved to quantify-scheduler.
- Utility function to get_tuids_containing #48 (!22).
- Enable modulation bugfix #42 (!23), moved to quantify-scheduler.
- Added copyright notices to source files #36 (!25).
- Custom readthedocs theme to change column width, fixes #28 (!27).
- Amplitude limit on waveforms #41 (!24), moved to quantify-scheduler.
- Pulse diagram autoscaling bufix #49 (!26), moved to quantify-scheduler.
- Implementation of adaptive measurement loops in the measurement control #24 (!21)
- Load instrument settings utility function #21, !29.
- Support for data acquisition in sequencer (!28), moved to quantify-scheduler.
- Documentation for data storage, experiment containers and dataset #7 (!20).
- Function to create a plot monitor from historical data #56 (!32).
- Bugfix for buffersize in dynamically resized dataset (!35).
- Bugfix for adaptive experiments with n return variables (!34)
- Exteneded sequencer.rst tutorial to include QRM examples (!33), moved to quantify-scheduler.
- Refactor, Moved quantify-scheduler to new repository (!37).
- Gettable return variables made consistent for multiple gettables #68 (!38).
- Contribution guidelines updated #53 (!31).
- Bugfix for unexpected behaviour in keyboard interrupt for measurements #73 (!39)
- Documentation improvements #71 (!40).
- Improvements to tutorial !41.
- Removed visualization for scheduler !43.
- Fix broken links in install and contributions !44.
- Fixes bug in TUID validator #75 (42).
- Standardize use of numpydoc accross repo #67 (!46).
- Fix for online build on readthedocs !47.
- CI hardening, base python version for tests is 3.7 (minimum version) !50.
- New data folder structure (Breaking change!) #76 (!48).
- Updated installation guide #77 (!49).
- Minor changes to RTD displaying issues (!51).
- Convert jupyter notebooks to .rst files with jupyter-execute (!52).
- Cleanup before opening repo #86 and #82 (!53)

## 0.1.1 (2020-05-25)

- Hotfix to update package label and fix PyPI

## 0.1.0 (2020-05-21)

- First release on PyPI.



---

🗈 **Note**
- \#  denotes a closed issue.
- ! denotes a merge request.

---<|MERGE_RESOLUTION|>--- conflicted
+++ resolved
@@ -1,13 +1,11 @@
 # Changelog
 
-<<<<<<< HEAD
+## Unreleased
+
+- Add functions to load and save lmfit fit results from file (!286)
+- Fix a memory leak due to BaseAnalysis lru_cache (!390)
+
 ## 0.6.4 (2022-10-13)
-=======
-## Unreleased
-
-* Add functions to load and save lmfit fit results from file (!286)
-* Fix a memory leak due to BaseAnalysis lru_cache (!390)
->>>>>>> e4274e51
 
 ### Breaking changes
 
