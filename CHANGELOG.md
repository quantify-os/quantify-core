# Changelog

## Unreleased

- Allow concatenation of processed datasets (!394)
- Add experiments_data submodule to measurement control (!393)
- Allow concatenation of datasets with different names (!389)
- Add functions to load and save lmfit fit results from file (!286)
- Enable loading of settings of individual QCoDeS submodules and parameters from the saved snapshot (!384)
- Fix a memory leak due to BaseAnalysis lru_cache (!390)
- Fix bug in QuantifyExperiment when tuid is None (!396)
- Git - Changed git merge strategy to "union" for CHANGELOG.md and AUTHORS.md to reduce amount of merge conflicts (!399)
- QCoDeS - Quantify now supports qcodes>=0.34.0 (!382)
- Data - Update OS environment to disable HDF5 file locking (!404, !405)
<<<<<<< HEAD
- Create function to find all parents of QCoDeS submodule (!401)
=======
- Documentation - Building sphinx documentation will now raise an error if one of the code cells fails to run (!407)
>>>>>>> 7d2dd594

## 0.6.4 (2022-10-13)

### Breaking changes

- MeasurementControl - Raise a `ValueError` exception if there are no setpoints (!370)
- Utilities - `make_hash` and `import_python_object_from_string` were removed, because they are not used in `quantify-core`. Use their counterparts from `quantify-scheduler`. (!371, quantify-os/quantify-scheduler!357)
- Docs - `notebook_to_jupyter_sphinx` sphinx extension has been removed (!378)
- Removed `BaseAnalysis.run_from()` and `BaseAnalysis.run_until()` functionality, which is almost unused by an average user. (!379)
- `BaseAnalysis.run()` function will return analysis object even if analysis has failed. Exceptions raised by analysis
  will be logged and not raised. (!379)
- The order of the arguments of `set_xlabel` and `set_ylabel` has been modified so that the `ax` is now optional argument (!376)

### Merged branches and closed issues

- Add functions to load and save lmfit fit results from file (!286)
- Remove various old temp requirement pins (counterpart of quantify-scheduler!447) (!368)
- Added support to SI_prefix_and_scale_factor for scaled units such as ns or GHz (!365, !373)
- InstrumentMonitor - Restore `initial_value` of `update_interval` param (removed in !324) (!375)
- Analysis - Use `long_name` instead of `name` XArray attribute as default for axis labels and plot messages (!380)
- Reduce quantify-core import time (!366)

## 0.6.3 (2022-08-05)

### Breaking changes

- MeasurementControl - Fix `print_progress` for 0 progress and do not raise when no setpoints (!363)

### Merged branches and closed issues

- Changes to InstrumentMonitor and PlotMonitor to fix errors due to racing conditions. (!358)
- Can save metadata with `QuantifyExperiment` (!355)
- Contribution guidelines updated, added: Versioning, Backward Compatibility and Deprecation Policy (!282)

## 0.6.2 (2022-06-30)

- Sanitize Markdown for proper display on PyPi.
- Data Handling - New function to extract parameters from snapshot, including submodules (!360)

## 0.6.1 (2022-06-30)

### Merged branches and closed issues

- Require lmfit >= 1.0.3 due to a typo within lmfit for the `guess_from_peak2d` function. (!346)
- Fixed calling `super().create_figures()` when inheriting analysis classes (issue was introduced by merge request !337). (#313)
- PlotMonitor - Fix crash in secondary plotmon when data is one-dimensional. (!349)
- Documentation sources are converted from restructured text format to MyST markdown. (!350)

## 0.6.0 (2022-05-25)

### Breaking changes

- Supported Python versions are now 3.8-3.10. Python 3.7 support is dropped. (!328)
- MeasurementControl - Removed the `instrument_monitor` (InstrumentRefParameter) from the `MeasurementControl` class. There is no need to couple the instrument monitor object with the `MeasurementControl` anymore. (!324)
- InstrumentMonitor - Made the `update` method private (renamed to `_update`). Also removed the `force` argument in the method. (!324)

### Merged branches and closed issues

- InstrumentMonitor - Display parameter values with non-number type nicely. Only for parameters without unit. (!336)
- Data Handling - Setting datadir to None now correctly sets datadir to default directory (~/quantify-data/). (!338)
- Data Handling - Added a DecodeToNumpy decoder class and function argument `list_to_ndarray` to the function `load_snapshot`, which enables `load_settings_onto_instrument` to support loading numpy arrays parameters from json lists. (!342, !343, #309)
- Data handling - Add API to save custom text files as experiment data. (!325)
- Data handling - Fix attributes handling when converting datasets with `to_gridded()` method. (!277, !302)
- Experiment helpers - Loading settings from snapshot now supports Instrument submodules. (#307, !338)
- Plotmon - Suppress warning about all-NaN datasets during plotting. (!314)
- Visualization - Added kwarg dicts to `plot_fit` to pass matplotlib keyword arguments and `plot_fit` returns list of matplotlib Line2D objects. (!334, !331 (closed))
- Analysis - CosineModel now guesses a frequency based on a Fourier transform of the data. (!335)
- Analysis - We do not store all Matplotlib figures and axes for all analysis objects in memory anymore. This fixes out-of-memory error for long measurement runs, when a lot of figures are created. (#298, !337, !345)
- MeasurementControl - Performance improvement in MeasurementControl data construction. (!333)
- Bugfix - Fix QHullError occurring in RemotePlotmon when supplying two uniformly spaced settables to MeasurementControl.setpoints(). (#305, !323)
- Packaging and distribution - Added support for PEP 561. (!322)

## 0.5.3 (2022-02-25)

### Merged branches and closed issues

- Analysis - Changed the metric of the AllXY analysis to use the mean of the absolute deviations. (!300)
- MeasurementControl - Added a `measurement_description` function in the MeasurementControl to return a serializable description of the latest measurement. (!279)
- MeasurementControl - Add option to run an experiment without saving data (!308)
- Infrastructure - Added utilities to support deprecation (!281)
- Bugfix - Fix qcodes 0.32.0 incompatibility by replacing all references of `qcodes.Instrument._all_instruments`. (!295)

## 0.5.2 (2021-12-08)

### Merged branches and closed issues

- Data - Introduced a QuantifyExperiment class within the data.experiment module to separate data handling responsibilities from MeasurementControl. (!273, !274)
- Docs - Added quantify logo to the documentation. (!263)
- Infrastructure - Fixes the latest tests. (Except for Sphinx issues) (!275)
- Infrastructure - Fixes the tests temporarily by pinning matplotlib 3.4.3 (!269)
- Infrastructure - Added prospector config file for mypy in codacy. (copy from quantify-scheduler) (!259)
- Bugfix - Fix a bug in adjust_axeslabels_SI. (!272)

## 0.5.1 (2021-11-01)

### Merged branches and closed issues

- Analysis - Automatically rotate Rabi data to the axis with the best SNR (#249, !223)
- Analysis - Added support for calibration points to rotate and scale data to a calibrated axis for single-qubit timedomain experiments (T1, Echo, Ramsey and AllXY) (#227,  !219)
- Analysis - Added extra constraints to fits for T1, Echo and Ramsey when using a calibrated axis (T1, Echo, Ramsey) (#236,  !219)
- Analysis - Removed requirement for data on which to perform timedomain analysis to be acquired in radial coordinates (#227, !213).
- Analysis - Removed positive amplitude constraint from Rabi analysis (!213).
- Analysis - Detect calibration points automatically for single qubit time-domain experiments (!234)
- Docs - Added bibliography with sphinxcontrib-bibtex extension (!207).
- Docs - Added notebook_to_jupyter_sphinx sphinx extension converter for tutorials writing (!220).
- Docs - Add qcodes parameters docs to sphinx build (!255)
- Docs - Adds a notebook to jupyter sphinx converter for tutorials writing. (!220)
- MeasurementControl - Added representation with summary of settables, gettables and setpoints (!222).
- MeasurementControl - Added lazy_set functionality to avoid setting settables to same value (#261, !233).
- InstrumentMonitor - Extended Instrument Monitor to handle submodules and channels (#213, !226).
- Data - Adopted new specification for dataset v2.0 format. (!224)
- Infrastructure - Adds additional pre-commit and pre-push hooks (!254)
- Infrastructure - Ensure line endings are always committed with unix-like style (!227)
- Visualization - Factor out plotmon refresh from MeasurementControl (!248)
- Bugfix - Solved a bug where a fit would fail for a Ramsey experiment with negative values (#246, !219)
- Bugfix - Rabi analysis for negative signal amplitudes can now converge. (!213)
- Bugfix - Fixed divide by 0 warning in resonator spectroscopy analysis (!216).
- Bugfix - Fixed snapshot failing for qcodes instruments with dead weakrefs (!221).
- Bugfix - load_settings_onto_instrument does not try to set parameters to None if they are already None (#232, !225)
- Bugfix - replace OrderedDict with dict (!237)
- Bugfix - Fixes to utilities.general and function rename (!232)
- Bugfix - Fixes temporarily the funcparserlib failing rtd. (!249)
- Bugfix - alpha settings_overwrite\["mpl_transparent_background"\] = False (!236)
- Bugfix - Ramsey analysis cal points (!235)
- Bugfix - Ensures MeasurementControl representation works even when instruments are closed/freshly instantiated. (follow up from !226) (!229)
- Bugfix - fix snapshot for dead instruments (!221)
- Bugfix - The load_settings_onto_instrument function no longer attempts to set a QCoDeS parameter to None in certain cases. (!225)
- Bugfix - Fix filelock logging (!238)
- Bugfix - Fix divide by 0 which gives warning in resonator analysis (!216)
- Bugfix - Fix a bug in adjust_axeslabels_SI where it would update a label if no unit was provided (!272)

## 0.5.0 (2021-08-06)

### Breaking changes

- Change of namespace from quantify.\* to quantify_core.\*

### Merged branches and closed issues

- Change namespace. (!195)
- Support xarray >0.18.0. (!198, #223)
- Unpinned pyqt5 version in setup to fix bug on macOS big sur. (!203)
- Added an example stopwatch gettable. (!187)
- Added new utility class quantify_core.utilities.inspect_utils. (!190, !192)
- Delete print(list) statement from locate_experiment_container. (!194)
- Allow for unit-aware printing of floats and other values with no error. (!167, #193)
- Plotmon: support non-linear (e.g., logarithmic space) for x and y coordinates. (!201)
- Consistency of naming conventions in analysis code. (!188)
- Ramsey analysis. (!166)
- Echo analysis. (!176)
- AllXY analysis. (!177)
- Interpolated 2D analysis and ND optimization analysis. (!180)
- Quantities of interest saving to JSON now supports more types, including uncertainties.ufloats. (!164, #152)

## 0.4.0 (2021-05-10)

- Release of the analysis framework including basic analyses, example classes and documentation on how to make a custom analysis class.
- Various bug fixes.
- First beta-release of quantify-core.

### Merged branches and closed issues

- Defined how to pass optional arguments for analysis subclasses. (#184, !158)
- Added warning when an analysis class returns a bad fit and improve UX. (!163)
- Renamed analysis variables `.dataset` and `.dataset_raw` for consistency. (#197, !171)
- add support for ufloat in format_value_string (!151)
- Provide methods for loading quantities of interest and processed dataset. (#191, !165)
- Added Rabi analysis subclass. (!159)
- fix for the multiple kwargs keys being passed into ax.text (!154)
- log the pip packages in the CI (same as in scheduler) (!168)
- UX improvements over current analysis flow control interrupt_before interface. (#183, !158)
- Allow providing an xarray dataset as input for analysis (#181, !156)
- Adds pytest fixture tmpdir_factory whenever possible. (!162)
- Fixes a bug with range-casting in the plot_fit function in the mpl_plotting module (!142)
- Utility function to handle the None edge case when converting lmfit pars to ufloat (#186, !160)
- T1 analysis (!137)
- Fixed a bug with loading settings onto an instrument (#166, !139)
- Storing quantities of interest in spectroscopy analysis simplified (!152)
- fix warning: Using a non-tuple sequence for multidimensional indexing is deprecated (!147)
- simplified header for all python files (#92, !146)
- Drop MeasurementControl soft_avg parameter in favor of MC.run(soft_avg=3) (!144)
- Better displaying of lmfit parameters and standard errors (!133)
- Plot duplicate setpoints in a 1D dataset (#173, !134)
- Downgrade and pin pyqt5 version (#170, !134)
- Sphinx autodoc function parameters and output types based on type hints!113
- Implemented {code}`numpy.bool_` patch for xarray 0.17.0 (temp fix for #161, !131)

### Breaking changes

- Analysis steps execution refactored and added optional arguments through `.run` (#184, !158)
  - Any analysis class now requires explicit execution of the steps with `.run()`.
  - One-liner still available `a_obj = MyAnalysisClass().run()`
- Analysis dataset variables and filename changed for consistency (!171):
  - `BaseAnalysis.dataset_raw` renamed to `BaseAnalysis.dataset`
  - `BaseAnalysis.dataset` renamed to `BaseAnalysis.dataset_processed`
  - "processed_dataset.hdf5" renamed to "dataset_processed.hdf5"
- The MeasurementControl soft_avg parameter has been removed. The same fucntionality is now available through MC.run(soft_avg=n) (!144)

## 0.3.2 (2021-03-17)

- Analysis framework beta version (limited documentation).
- Measurement control supports an inner loop in batched mode with outer iterative loops.
- Improvements to the dataset format (potentially breaking changes, see notes below).
  - Support of complex numbers and arrays in the dataset storage through `h5netcdf` engine.
  - Proper use of the coordinate property of xarray in quantify datasets.
- New data handling utilities: `load_dataset_from_path`, `locate_experiment_container`, `write_dataset`.
- Keyboard interrupt and Jupyter kernel interrupts are handled safely in MeasurementControl.
- Improved and more extensive documentation.
- Various bug fixes.

### Merged branches and closed issues

- Dataset format changed to use Xarray Coordinates \[no Dimensions\] (!98)
- Added batched mode with outer iterative loops (!98)
- Switched default dataset engine to support complex numbers #150 (!114)
- Analysis class, framework, subclass examples #63 (!89, !122, !123)
- Cyclic colormaps auto-detect in 2D analysis (!118, !122)
- Safely handle Keyboard interrupt or Jupyter kernel interrupts (!125, !127)

### Potentially breaking changes

Please see merge request !98 for a python snippet that will make all previous datasets compliant with this change!
Note that this is only required if you want to load old datasets in `quantify.visualization.pyqt_plotmon.PlotMonitor_pyqt`.

- Dataset format is updated to use Xarray Coordinates \[no Dimensions\] (!98)
- The TUID class is only a validator now to avoid issues with `h5netcdf`

## 0.3.1 (2021-02-15)

- Added function to load settings from previous experiments onto instruments (load_settings_onto_instrument).
- Added support for @property as attributes of Settables/Gettables.
- Migrated code style to black.
- Fixed support for python3.9.
- Significant improvements to general documentation.
- Improved installation instructions for windows and MacOS.
- Changed the dataset .unit attribute to .units to adopt xarray default (Breaking change!).
- Various minor bugfixes.

### Merged branches and closed issues

- Windows install instr (!79)
- Load instrument settings (!29)
- Docs/general fixes (!82)
- updated copyright years (!84)
- Hotfix makefile docs (!83)
- Hot fix tuids max num (!85)
- added reqs for scipy, fixes #133 (!87)
- Added link on cross-fork collaboration (!90)
- Allow easy access to the tests datadir from a simple import (!95)
- Add custom css for rtd (!27)
- Dset units attr, closes #147 (!101)
- Add setGeometry method to instrument monitor and plotmon (!88)
- Enforce a datadir choice to avoid potential data loss (!86)
- Migrated code style to black (!93)
- Fixed support for python3.9 (!94)
- Added support for dynamic change of datadir for plotmon (!97)
- Added support for @property as attributes of Settables/Gettables (!100)
- "unit" attr of xarray variables in dataset changed to "units" for compatibility with xarray utilities. (!101)
- Updated numpy requirement (!104)
- Updated installation intructions for MacOS #142 (!99)
- Bugfix for get tuids containing method (!106)

### Breaking changes

Please see merge request !101 for a python snippet that will make all previous datasets compliant with this breaking change!

- "unit" attr of xarray variables in dataset changed to "units" for compatibility with xarray utilities. (!101)

## 0.3.0 (2020-12-17)

- Persistence mode feature added to the plotting monitor responsible for visualization during experiments, see also tutorial 4 in the docs.
- Instrument monitor feature added to support live snapshot monitoring during experiments.
- Renaming of \[soft, hard\]-loops to \[iterative, batched\]-loops respectively.
- Adds t_start and t_stop arguments to the function get_tuids_containing in quantify.data.handling.
- Various bug fixes and improvements to documentation.

### Merged branches and closed issues

- Fix for pyqtgraph plotting and instrument monitor remote process sleeping !81.
- Plotting monitor is now running in a completely detached process !78.
- Persistence mode added to the plotting monitor !72.
- Adds explicit numpy version number (==1.19.2) requirement for windows in the setup. (!74).
- Improved documentation on how to set/get the datadirectory #100 (!71)
- Batched refactor. Closes #113 (!69).
- Instrument monitor feature added. Closes #62 (!65).
- Hot-fix for exception handling of gettable/settable in MC. Closes #101 (!64).
- Added t_start and t_stop arguments to get_tuids_containing function within quantify.data.handling. Closes #69 (!57, !62).
- Fix for the case when MC does not call finish on gettable. Closes #96 (!60).

## 0.2.0 (2020-10-16)

- Repository renamed to quantify-core.
- Scheduler functionality factored out into quantify-scheduler repository.

### Merged branches and closed issues

- !11 Advanced MC, closed #13.
- First prototype of sequencer #16 (!13), moved to quantify-scheduler.
- Documentation of sequencer datatypes #19 (!13), moved to quantify-scheduler.
- Simplified settable gettable interface #32 (!15).
- Keyboard interrupt handler for Measurement Control #20 (!12).
- Documentation for gettable and settable #27 (!14).
- Sequencer hardening and cleanup (!16), moved to quantify-scheduler.
- CZ doc updates and rudimentary CZ implementation (!18), moved to quantify-scheduler.
- Pulsar asm backend (!17), moved to quantify-scheduler.
- Minor fixes sequencer (!19), moved to quantify-scheduler.
- Utility function to get_tuids_containing #48 (!22).
- Enable modulation bugfix #42 (!23), moved to quantify-scheduler.
- Added copyright notices to source files #36 (!25).
- Custom readthedocs theme to change column width, fixes #28 (!27).
- Amplitude limit on waveforms #41 (!24), moved to quantify-scheduler.
- Pulse diagram autoscaling bufix #49 (!26), moved to quantify-scheduler.
- Implementation of adaptive measurement loops in the measurement control #24 (!21)
- Load instrument settings utility function #21, !29.
- Support for data acquisition in sequencer (!28), moved to quantify-scheduler.
- Documentation for data storage, experiment containers and dataset #7 (!20).
- Function to create a plot monitor from historical data #56 (!32).
- Bugfix for buffersize in dynamically resized dataset (!35).
- Bugfix for adaptive experiments with n return variables (!34)
- Exteneded sequencer.rst tutorial to include QRM examples (!33), moved to quantify-scheduler.
- Refactor, Moved quantify-scheduler to new repository (!37).
- Gettable return variables made consistent for multiple gettables #68 (!38).
- Contribution guidelines updated #53 (!31).
- Bugfix for unexpected behaviour in keyboard interrupt for measurements #73 (!39)
- Documentation improvements #71 (!40).
- Improvements to tutorial !41.
- Removed visualization for scheduler !43.
- Fix broken links in install and contributions !44.
- Fixes bug in TUID validator #75 (42).
- Standardize use of numpydoc accross repo #67 (!46).
- Fix for online build on readthedocs !47.
- CI hardening, base python version for tests is 3.7 (minimum version) !50.
- New data folder structure (Breaking change!) #76 (!48).
- Updated installation guide #77 (!49).
- Minor changes to RTD displaying issues (!51).
- Convert jupyter notebooks to .rst files with jupyter-execute (!52).
- Cleanup before opening repo #86 and #82 (!53)

## 0.1.1 (2020-05-25)

- Hotfix to update package label and fix PyPI

## 0.1.0 (2020-05-21)

- First release on PyPI.



---

🗈 **Note**
- \#  denotes a closed issue.
- ! denotes a merge request.

---<|MERGE_RESOLUTION|>--- conflicted
+++ resolved
@@ -12,11 +12,8 @@
 - Git - Changed git merge strategy to "union" for CHANGELOG.md and AUTHORS.md to reduce amount of merge conflicts (!399)
 - QCoDeS - Quantify now supports qcodes>=0.34.0 (!382)
 - Data - Update OS environment to disable HDF5 file locking (!404, !405)
-<<<<<<< HEAD
 - Create function to find all parents of QCoDeS submodule (!401)
-=======
 - Documentation - Building sphinx documentation will now raise an error if one of the code cells fails to run (!407)
->>>>>>> 7d2dd594
 
 ## 0.6.4 (2022-10-13)
 
