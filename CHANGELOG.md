# Changelog

## Unreleased

### Breaking changes

- Requirements - `quantify-core` requires `qcodes>=0.37` (!439)

### Merged branches and closed issues

### Merged branches and closed issues

- Utilities - Fix bug where calling `without` to remove a key from a dict that did not have that key in the first place raises a `KeyError`

## 0.7.0 (2022-02-03)

### Breaking changes

- Requirements - `quantify-core` requires `qcodes>=0.35` now. (!427)
- Installation - Instead of `requirements.txt` and `requirements_dev.txt` `quantify-core` uses optional requirements. Use `pip install quantify-core[dev]` to install all of them. (!386)

### Merged branches and closed issues

- Documentation - Remove dependency on directory-tree (!431)
- Documentation - Sphinx build now compatible with qcodes==0.36.0 (!416, counterpart of quantify-scheduler!552)
- Analysis - Make all analysis classes available from `quantify_core.analysis` (!418)
- Data - Improve `set_datadir` and test style and readability (!419)
- Added AttributeError to the exceptions explictly handled in loading of datasets for the remote plotmon (#352, !442)
- Added exception handling for SI_utilities.value_precision (#350, !442)
<<<<<<< HEAD
- `mk_trace_for_iq_shot` now renders nicely in documentation (!429)
=======
- Installation - Refactor of setup configuration (!386, !433)
- Utilities - Remove `quantify_core.utilities.examples_support.mk_surface7_sched()` function that was used only for generating one non-essential figure in documentation, but caused dependency on `quantify-scheduler` to build it. This function is inlined in the documentation as an example. (!434)
- Utilities - Improved error handling for `quantify_core.utilities.experiment_helpers.load_settings_onto_instrument` (#351, #348, !425)
>>>>>>> c03e54c0

## 0.6.5 (2022-12-13)

### Merged branches and closed issues

- Data - Allow concatenation of datasets with different names (!389)
- Data - Allow concatenation of processed datasets (!394)
- Data - Update OS environment to disable HDF5 file locking (!404, !405)
- Documentation - Building sphinx documentation will now raise an error if one of the code cells fails to run (!407)
- Documentation - Fixed a typo in the figure text of the optimization analysis class. (!413)
- Fit - Add functions to load and save lmfit fit results from file (!286)
- Git - Changed git merge strategy to "union" for CHANGELOG.md and AUTHORS.md to reduce amount of merge conflicts (!399)
- Measurement Control - Add experiments_data submodule to measurement control (!393)
- Memory leak - Added ability to skip figure creation in analysis classes to prevent memory leaks in long-running nested experiments (!406)
- Memory leak - Fix a memory leak due to BaseAnalysis lru_cache (!390)
- QCoDeS - Create function `quantify_core.utilities.experiment_helpers.get_all_parents` to find all parents of QCoDeS submodule (!401)
- QCoDeS - Quantify now supports qcodes>=0.34.0 (!382)
- QuantifyFix - Bug in QuantifyExperiment when tuid is None (!396)
- Snapshots - Enable loading of settings of individual QCoDeS submodules and parameters from the saved snapshot (!384)
- Warnings - Deprecation warnings are now shown to end-users by default (by changing to `FutureWarning`) (!411)

## 0.6.4 (2022-10-13)

### Breaking changes

- MeasurementControl - Raise a `ValueError` exception if there are no setpoints (!370)
- Utilities - `make_hash` and `import_python_object_from_string` were removed, because they are not used in `quantify-core`. Use their counterparts from `quantify-scheduler`. (!371, quantify-os/quantify-scheduler!357)
- Docs - `notebook_to_jupyter_sphinx` sphinx extension has been removed (!378)
- Removed `BaseAnalysis.run_from()` and `BaseAnalysis.run_until()` functionality, which is almost unused by an average user. (!379)
- `BaseAnalysis.run()` function will return analysis object even if analysis has failed. Exceptions raised by analysis
  will be logged and not raised. (!379)
- The order of the arguments of `set_xlabel` and `set_ylabel` has been modified so that the `ax` is now optional argument (!376)

### Merged branches and closed issues

- Add functions to load and save lmfit fit results from file (!286)
- Remove various old temp requirement pins (counterpart of quantify-scheduler!447) (!368)
- Added support to SI_prefix_and_scale_factor for scaled units such as ns or GHz (!365, !373)
- InstrumentMonitor - Restore `initial_value` of `update_interval` param (removed in !324) (!375)
- Analysis - Use `long_name` instead of `name` XArray attribute as default for axis labels and plot messages (!380)
- Reduce quantify-core import time (!366)

## 0.6.3 (2022-08-05)

### Breaking changes

- MeasurementControl - Fix `print_progress` for 0 progress and do not raise when no setpoints (!363)

### Merged branches and closed issues

- Changes to InstrumentMonitor and PlotMonitor to fix errors due to racing conditions. (!358)
- Can save metadata with `QuantifyExperiment` (!355)
- Contribution guidelines updated, added: Versioning, Backward Compatibility and Deprecation Policy (!282)

## 0.6.2 (2022-06-30)

- Sanitize Markdown for proper display on PyPi.
- Data Handling - New function to extract parameters from snapshot, including submodules (!360)

## 0.6.1 (2022-06-30)

### Merged branches and closed issues

- Require lmfit >= 1.0.3 due to a typo within lmfit for the `guess_from_peak2d` function. (!346)
- Fixed calling `super().create_figures()` when inheriting analysis classes (issue was introduced by merge request !337). (#313)
- PlotMonitor - Fix crash in secondary plotmon when data is one-dimensional. (!349)
- Documentation sources are converted from restructured text format to MyST markdown. (!350)

## 0.6.0 (2022-05-25)

### Breaking changes

- Supported Python versions are now 3.8-3.10. Python 3.7 support is dropped. (!328)
- MeasurementControl - Removed the `instrument_monitor` (InstrumentRefParameter) from the `MeasurementControl` class. There is no need to couple the instrument monitor object with the `MeasurementControl` anymore. (!324)
- InstrumentMonitor - Made the `update` method private (renamed to `_update`). Also removed the `force` argument in the method. (!324)

### Merged branches and closed issues

- InstrumentMonitor - Display parameter values with non-number type nicely. Only for parameters without unit. (!336)
- Data Handling - Setting datadir to None now correctly sets datadir to default directory (~/quantify-data/). (!338)
- Data Handling - Added a DecodeToNumpy decoder class and function argument `list_to_ndarray` to the function `load_snapshot`, which enables `load_settings_onto_instrument` to support loading numpy arrays parameters from json lists. (!342, !343, #309)
- Data handling - Add API to save custom text files as experiment data. (!325)
- Data handling - Fix attributes handling when converting datasets with `to_gridded()` method. (!277, !302)
- Experiment helpers - Loading settings from snapshot now supports Instrument submodules. (#307, !338)
- Plotmon - Suppress warning about all-NaN datasets during plotting. (!314)
- Visualization - Added kwarg dicts to `plot_fit` to pass matplotlib keyword arguments and `plot_fit` returns list of matplotlib Line2D objects. (!334, !331 (closed))
- Analysis - CosineModel now guesses a frequency based on a Fourier transform of the data. (!335)
- Analysis - We do not store all Matplotlib figures and axes for all analysis objects in memory anymore. This fixes out-of-memory error for long measurement runs, when a lot of figures are created. (#298, !337, !345)
- MeasurementControl - Performance improvement in MeasurementControl data construction. (!333)
- Bugfix - Fix QHullError occurring in RemotePlotmon when supplying two uniformly spaced settables to MeasurementControl.setpoints(). (#305, !323)
- Packaging and distribution - Added support for PEP 561. (!322)

## 0.5.3 (2022-02-25)

### Merged branches and closed issues

- Analysis - Changed the metric of the AllXY analysis to use the mean of the absolute deviations. (!300)
- MeasurementControl - Added a `measurement_description` function in the MeasurementControl to return a serializable description of the latest measurement. (!279)
- MeasurementControl - Add option to run an experiment without saving data (!308)
- Infrastructure - Added utilities to support deprecation (!281)
- Bugfix - Fix qcodes 0.32.0 incompatibility by replacing all references of `qcodes.Instrument._all_instruments`. (!295)

## 0.5.2 (2021-12-08)

### Merged branches and closed issues

- Data - Introduced a QuantifyExperiment class within the data.experiment module to separate data handling responsibilities from MeasurementControl. (!273, !274)
- Docs - Added quantify logo to the documentation. (!263)
- Infrastructure - Fixes the latest tests. (Except for Sphinx issues) (!275)
- Infrastructure - Fixes the tests temporarily by pinning matplotlib 3.4.3 (!269)
- Infrastructure - Added prospector config file for mypy in codacy. (copy from quantify-scheduler) (!259)
- Bugfix - Fix a bug in adjust_axeslabels_SI. (!272)

## 0.5.1 (2021-11-01)

### Merged branches and closed issues

- Analysis - Automatically rotate Rabi data to the axis with the best SNR (#249, !223)
- Analysis - Added support for calibration points to rotate and scale data to a calibrated axis for single-qubit timedomain experiments (T1, Echo, Ramsey and AllXY) (#227,  !219)
- Analysis - Added extra constraints to fits for T1, Echo and Ramsey when using a calibrated axis (T1, Echo, Ramsey) (#236,  !219)
- Analysis - Removed requirement for data on which to perform timedomain analysis to be acquired in radial coordinates (#227, !213).
- Analysis - Removed positive amplitude constraint from Rabi analysis (!213).
- Analysis - Detect calibration points automatically for single qubit time-domain experiments (!234)
- Docs - Added bibliography with sphinxcontrib-bibtex extension (!207).
- Docs - Added notebook_to_jupyter_sphinx sphinx extension converter for tutorials writing (!220).
- Docs - Add qcodes parameters docs to sphinx build (!255)
- Docs - Adds a notebook to jupyter sphinx converter for tutorials writing. (!220)
- MeasurementControl - Added representation with summary of settables, gettables and setpoints (!222).
- MeasurementControl - Added lazy_set functionality to avoid setting settables to same value (#261, !233).
- InstrumentMonitor - Extended Instrument Monitor to handle submodules and channels (#213, !226).
- Data - Adopted new specification for dataset v2.0 format. (!224)
- Infrastructure - Adds additional pre-commit and pre-push hooks (!254)
- Infrastructure - Ensure line endings are always committed with unix-like style (!227)
- Visualization - Factor out plotmon refresh from MeasurementControl (!248)
- Bugfix - Solved a bug where a fit would fail for a Ramsey experiment with negative values (#246, !219)
- Bugfix - Rabi analysis for negative signal amplitudes can now converge. (!213)
- Bugfix - Fixed divide by 0 warning in resonator spectroscopy analysis (!216).
- Bugfix - Fixed snapshot failing for qcodes instruments with dead weakrefs (!221).
- Bugfix - load_settings_onto_instrument does not try to set parameters to None if they are already None (#232, !225)
- Bugfix - replace OrderedDict with dict (!237)
- Bugfix - Fixes to utilities.general and function rename (!232)
- Bugfix - Fixes temporarily the funcparserlib failing rtd. (!249)
- Bugfix - alpha settings_overwrite\["mpl_transparent_background"\] = False (!236)
- Bugfix - Ramsey analysis cal points (!235)
- Bugfix - Ensures MeasurementControl representation works even when instruments are closed/freshly instantiated. (follow up from !226) (!229)
- Bugfix - fix snapshot for dead instruments (!221)
- Bugfix - The load_settings_onto_instrument function no longer attempts to set a QCoDeS parameter to None in certain cases. (!225)
- Bugfix - Fix filelock logging (!238)
- Bugfix - Fix divide by 0 which gives warning in resonator analysis (!216)
- Bugfix - Fix a bug in adjust_axeslabels_SI where it would update a label if no unit was provided (!272)

## 0.5.0 (2021-08-06)

### Breaking changes

- Change of namespace from quantify.\* to quantify_core.\*

### Merged branches and closed issues

- Change namespace. (!195)
- Support xarray >0.18.0. (!198, #223)
- Unpinned pyqt5 version in setup to fix bug on macOS big sur. (!203)
- Added an example stopwatch gettable. (!187)
- Added new utility class quantify_core.utilities.inspect_utils. (!190, !192)
- Delete print(list) statement from locate_experiment_container. (!194)
- Allow for unit-aware printing of floats and other values with no error. (!167, #193)
- Plotmon: support non-linear (e.g., logarithmic space) for x and y coordinates. (!201)
- Consistency of naming conventions in analysis code. (!188)
- Ramsey analysis. (!166)
- Echo analysis. (!176)
- AllXY analysis. (!177)
- Interpolated 2D analysis and ND optimization analysis. (!180)
- Quantities of interest saving to JSON now supports more types, including uncertainties.ufloats. (!164, #152)

## 0.4.0 (2021-05-10)

- Release of the analysis framework including basic analyses, example classes and documentation on how to make a custom analysis class.
- Various bug fixes.
- First beta-release of quantify-core.

### Merged branches and closed issues

- Defined how to pass optional arguments for analysis subclasses. (#184, !158)
- Added warning when an analysis class returns a bad fit and improve UX. (!163)
- Renamed analysis variables `.dataset` and `.dataset_raw` for consistency. (#197, !171)
- add support for ufloat in format_value_string (!151)
- Provide methods for loading quantities of interest and processed dataset. (#191, !165)
- Added Rabi analysis subclass. (!159)
- fix for the multiple kwargs keys being passed into ax.text (!154)
- log the pip packages in the CI (same as in scheduler) (!168)
- UX improvements over current analysis flow control interrupt_before interface. (#183, !158)
- Allow providing an xarray dataset as input for analysis (#181, !156)
- Adds pytest fixture tmpdir_factory whenever possible. (!162)
- Fixes a bug with range-casting in the plot_fit function in the mpl_plotting module (!142)
- Utility function to handle the None edge case when converting lmfit pars to ufloat (#186, !160)
- T1 analysis (!137)
- Fixed a bug with loading settings onto an instrument (#166, !139)
- Storing quantities of interest in spectroscopy analysis simplified (!152)
- fix warning: Using a non-tuple sequence for multidimensional indexing is deprecated (!147)
- simplified header for all python files (#92, !146)
- Drop MeasurementControl soft_avg parameter in favor of MC.run(soft_avg=3) (!144)
- Better displaying of lmfit parameters and standard errors (!133)
- Plot duplicate setpoints in a 1D dataset (#173, !134)
- Downgrade and pin pyqt5 version (#170, !134)
- Sphinx autodoc function parameters and output types based on type hints!113
- Implemented {code}`numpy.bool_` patch for xarray 0.17.0 (temp fix for #161, !131)

### Breaking changes

- Analysis steps execution refactored and added optional arguments through `.run` (#184, !158)
  - Any analysis class now requires explicit execution of the steps with `.run()`.
  - One-liner still available `a_obj = MyAnalysisClass().run()`
- Analysis dataset variables and filename changed for consistency (!171):
  - `BaseAnalysis.dataset_raw` renamed to `BaseAnalysis.dataset`
  - `BaseAnalysis.dataset` renamed to `BaseAnalysis.dataset_processed`
  - "processed_dataset.hdf5" renamed to "dataset_processed.hdf5"
- The MeasurementControl soft_avg parameter has been removed. The same fucntionality is now available through MC.run(soft_avg=n) (!144)

## 0.3.2 (2021-03-17)

- Analysis framework beta version (limited documentation).
- Measurement control supports an inner loop in batched mode with outer iterative loops.
- Improvements to the dataset format (potentially breaking changes, see notes below).
  - Support of complex numbers and arrays in the dataset storage through `h5netcdf` engine.
  - Proper use of the coordinate property of xarray in quantify datasets.
- New data handling utilities: `load_dataset_from_path`, `locate_experiment_container`, `write_dataset`.
- Keyboard interrupt and Jupyter kernel interrupts are handled safely in MeasurementControl.
- Improved and more extensive documentation.
- Various bug fixes.

### Merged branches and closed issues

- Dataset format changed to use Xarray Coordinates \[no Dimensions\] (!98)
- Added batched mode with outer iterative loops (!98)
- Switched default dataset engine to support complex numbers #150 (!114)
- Analysis class, framework, subclass examples #63 (!89, !122, !123)
- Cyclic colormaps auto-detect in 2D analysis (!118, !122)
- Safely handle Keyboard interrupt or Jupyter kernel interrupts (!125, !127)

### Potentially breaking changes

Please see merge request !98 for a python snippet that will make all previous datasets compliant with this change!
Note that this is only required if you want to load old datasets in `quantify.visualization.pyqt_plotmon.PlotMonitor_pyqt`.

- Dataset format is updated to use Xarray Coordinates \[no Dimensions\] (!98)
- The TUID class is only a validator now to avoid issues with `h5netcdf`

## 0.3.1 (2021-02-15)

- Added function to load settings from previous experiments onto instruments (load_settings_onto_instrument).
- Added support for @property as attributes of Settables/Gettables.
- Migrated code style to black.
- Fixed support for python3.9.
- Significant improvements to general documentation.
- Improved installation instructions for windows and MacOS.
- Changed the dataset .unit attribute to .units to adopt xarray default (Breaking change!).
- Various minor bugfixes.

### Merged branches and closed issues

- Windows install instr (!79)
- Load instrument settings (!29)
- Docs/general fixes (!82)
- updated copyright years (!84)
- Hotfix makefile docs (!83)
- Hot fix tuids max num (!85)
- added reqs for scipy, fixes #133 (!87)
- Added link on cross-fork collaboration (!90)
- Allow easy access to the tests datadir from a simple import (!95)
- Add custom css for rtd (!27)
- Dset units attr, closes #147 (!101)
- Add setGeometry method to instrument monitor and plotmon (!88)
- Enforce a datadir choice to avoid potential data loss (!86)
- Migrated code style to black (!93)
- Fixed support for python3.9 (!94)
- Added support for dynamic change of datadir for plotmon (!97)
- Added support for @property as attributes of Settables/Gettables (!100)
- "unit" attr of xarray variables in dataset changed to "units" for compatibility with xarray utilities. (!101)
- Updated numpy requirement (!104)
- Updated installation intructions for MacOS #142 (!99)
- Bugfix for get tuids containing method (!106)

### Breaking changes

Please see merge request !101 for a python snippet that will make all previous datasets compliant with this breaking change!

- "unit" attr of xarray variables in dataset changed to "units" for compatibility with xarray utilities. (!101)

## 0.3.0 (2020-12-17)

- Persistence mode feature added to the plotting monitor responsible for visualization during experiments, see also tutorial 4 in the docs.
- Instrument monitor feature added to support live snapshot monitoring during experiments.
- Renaming of \[soft, hard\]-loops to \[iterative, batched\]-loops respectively.
- Adds t_start and t_stop arguments to the function get_tuids_containing in quantify.data.handling.
- Various bug fixes and improvements to documentation.

### Merged branches and closed issues

- Fix for pyqtgraph plotting and instrument monitor remote process sleeping !81.
- Plotting monitor is now running in a completely detached process !78.
- Persistence mode added to the plotting monitor !72.
- Adds explicit numpy version number (==1.19.2) requirement for windows in the setup. (!74).
- Improved documentation on how to set/get the datadirectory #100 (!71)
- Batched refactor. Closes #113 (!69).
- Instrument monitor feature added. Closes #62 (!65).
- Hot-fix for exception handling of gettable/settable in MC. Closes #101 (!64).
- Added t_start and t_stop arguments to get_tuids_containing function within quantify.data.handling. Closes #69 (!57, !62).
- Fix for the case when MC does not call finish on gettable. Closes #96 (!60).

## 0.2.0 (2020-10-16)

- Repository renamed to quantify-core.
- Scheduler functionality factored out into quantify-scheduler repository.

### Merged branches and closed issues

- !11 Advanced MC, closed #13.
- First prototype of sequencer #16 (!13), moved to quantify-scheduler.
- Documentation of sequencer datatypes #19 (!13), moved to quantify-scheduler.
- Simplified settable gettable interface #32 (!15).
- Keyboard interrupt handler for Measurement Control #20 (!12).
- Documentation for gettable and settable #27 (!14).
- Sequencer hardening and cleanup (!16), moved to quantify-scheduler.
- CZ doc updates and rudimentary CZ implementation (!18), moved to quantify-scheduler.
- Pulsar asm backend (!17), moved to quantify-scheduler.
- Minor fixes sequencer (!19), moved to quantify-scheduler.
- Utility function to get_tuids_containing #48 (!22).
- Enable modulation bugfix #42 (!23), moved to quantify-scheduler.
- Added copyright notices to source files #36 (!25).
- Custom readthedocs theme to change column width, fixes #28 (!27).
- Amplitude limit on waveforms #41 (!24), moved to quantify-scheduler.
- Pulse diagram autoscaling bufix #49 (!26), moved to quantify-scheduler.
- Implementation of adaptive measurement loops in the measurement control #24 (!21)
- Load instrument settings utility function #21, !29.
- Support for data acquisition in sequencer (!28), moved to quantify-scheduler.
- Documentation for data storage, experiment containers and dataset #7 (!20).
- Function to create a plot monitor from historical data #56 (!32).
- Bugfix for buffersize in dynamically resized dataset (!35).
- Bugfix for adaptive experiments with n return variables (!34)
- Exteneded sequencer.rst tutorial to include QRM examples (!33), moved to quantify-scheduler.
- Refactor, Moved quantify-scheduler to new repository (!37).
- Gettable return variables made consistent for multiple gettables #68 (!38).
- Contribution guidelines updated #53 (!31).
- Bugfix for unexpected behaviour in keyboard interrupt for measurements #73 (!39)
- Documentation improvements #71 (!40).
- Improvements to tutorial !41.
- Removed visualization for scheduler !43.
- Fix broken links in install and contributions !44.
- Fixes bug in TUID validator #75 (42).
- Standardize use of numpydoc accross repo #67 (!46).
- Fix for online build on readthedocs !47.
- CI hardening, base python version for tests is 3.7 (minimum version) !50.
- New data folder structure (Breaking change!) #76 (!48).
- Updated installation guide #77 (!49).
- Minor changes to RTD displaying issues (!51).
- Convert jupyter notebooks to .rst files with jupyter-execute (!52).
- Cleanup before opening repo #86 and #82 (!53)

## 0.1.1 (2020-05-25)

- Hotfix to update package label and fix PyPI

## 0.1.0 (2020-05-21)

- First release on PyPI.

---

🗈 **Note**

- \#  denotes a closed issue.
- ! denotes a merge request.
<|MERGE_RESOLUTION|>--- conflicted
+++ resolved
@@ -27,13 +27,10 @@
 - Data - Improve `set_datadir` and test style and readability (!419)
 - Added AttributeError to the exceptions explictly handled in loading of datasets for the remote plotmon (#352, !442)
 - Added exception handling for SI_utilities.value_precision (#350, !442)
-<<<<<<< HEAD
 - `mk_trace_for_iq_shot` now renders nicely in documentation (!429)
-=======
 - Installation - Refactor of setup configuration (!386, !433)
 - Utilities - Remove `quantify_core.utilities.examples_support.mk_surface7_sched()` function that was used only for generating one non-essential figure in documentation, but caused dependency on `quantify-scheduler` to build it. This function is inlined in the documentation as an example. (!434)
 - Utilities - Improved error handling for `quantify_core.utilities.experiment_helpers.load_settings_onto_instrument` (#351, #348, !425)
->>>>>>> c03e54c0
 
 ## 0.6.5 (2022-12-13)
 
